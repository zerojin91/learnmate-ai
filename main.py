from fastapi import FastAPI, Request, Response
from fastapi.responses import HTMLResponse, StreamingResponse
from fastapi.templating import Jinja2Templates
from pydantic import BaseModel
import json
from contextlib import asynccontextmanager

from agent import MultiMCPAgent
from config import Config
from utils import random_uuid

# 전역 에이전트 (여러 서버 동시 사용)
agent_instance: MultiMCPAgent = None

@asynccontextmanager
async def lifespan(app: FastAPI):
    # Startup
    global agent_instance
    try:
        print("🚀 Starting multi-MCP agent...")
        
        # 일시적으로 user_assessment 서버만 사용 (테스트용)
        servers = [
            "servers/user_assessment.py",
            "servers/generate_curriculum.py",  # 임시 비활성화
            # "servers/evaluate_user.py"         # 임시 비활성화
        ]
        
        print(f"📋 서버 리스트: {servers}")
        agent_instance = MultiMCPAgent(servers)
        print("🔄 에이전트 인스턴스 생성 완료, 초기화 시작...")
        
        await agent_instance.initialize()
        print("✅ Multi-MCP Agent ready!")
        
    except Exception as e:
        print(f"❌ Startup failed: {e}")
        import traceback
        traceback.print_exc()
    
    yield
    
    # Shutdown
    if agent_instance:
        await agent_instance.cleanup()

app = FastAPI(title="MCP Chat Agent", lifespan=lifespan)

# 템플릿 설정
templates = Jinja2Templates(directory="templates")

class ChatRequest(BaseModel):
    message: str
<<<<<<< HEAD

@app.on_event("startup")
async def startup():
    global agent_instance
    print("Starting agent...")
    agent_instance = MCPAgent("servers/generate_curriculum.py")
    await agent_instance.initialize()
    print("Agent ready!")
=======
    session_id: str = None
>>>>>>> e5d07ef3

@app.get("/", response_class=HTMLResponse)
async def home(request: Request, response: Response):
    """메인 페이지 - 채팅 UI (세션 생성 및 저장)"""
    # 쿠키에서 세션 ID 확인 또는 새로 생성
    session_id = request.cookies.get("session_id")
    if not session_id:
        session_id = random_uuid()[:8]
        response.set_cookie(key="session_id", value=session_id, httponly=True, max_age=86400*30)  # 30일
        print(f"🆕 새 사용자 세션 생성: {session_id}")
        
        # 세션 파일 즉시 생성
        from servers.user_assessment import save_session
        initial_session_data = {
            "messages": [],
            "topic": "",
            "constraints": "",
            "goal": "",
            "current_agent": "response",
            "session_id": session_id,
            "completed": False
        }
        save_session(session_id, initial_session_data)
        print(f"💾 세션 파일 저장 완료: {session_id}")
    else:
        print(f"🔄 기존 세션 복원: {session_id}")
    
    # agent_instance에 세션 ID 설정
    if agent_instance:
        agent_instance.current_session_id = session_id
        
    return templates.TemplateResponse("index.html", {"request": request})

@app.post("/chat")
async def chat(chat_request: Request):
    """채팅 API - SSE 스트리밍"""
    if not agent_instance:
        return {"error": "Agent not initialized"}
    
    # 요청 바디 파싱
    body = await chat_request.json()
    message = body.get("message", "")
    
    # 쿠키에서 세션 ID 가져오기
    session_id = chat_request.cookies.get("session_id")
    if session_id:
        agent_instance.current_session_id = session_id
        print(f"📋 쿠키에서 세션 ID 가져옴: {session_id}")
    else:
        print("⚠️ 세션 ID가 없습니다. 새로고침 필요")
    
    # 사용자 메시지 로깅
    print(f"\n👤 사용자: {message}")
    print("-" * 50)
    
    async def generate():
        try:
            async for chunk in agent_instance.chat(message):
                print(f"🔄 청크 수신: {chunk}")
                if chunk.get("type") == "message":
                    content = chunk.get("content", "")
                    print(f"📝 메시지 컨텐츠: '{content}' (길이: {len(content)})")
                    if content:
                        # Assessment 정보가 포함된 경우 프로필 정보도 전송
                        response_data = {'content': content}
                        
                        # agent.py에서 전송된 프로필 정보 확인
                        if chunk.get("profile"):
                            response_data['profile'] = chunk.get("profile")
                            print(f"🎯 에이전트에서 전송된 프로필 데이터: {chunk.get('profile')}")
                        
                        # 항상 세션에서 프로필 정보를 확인하고 전송
                        try:
                            # 세션 파일에서 실제 프로필 정보 가져오기
                            from servers.user_assessment import load_session
                            print(f"💡 프로필 체크 시작 - 세션ID: {session_id}")
                            if session_id:
                                session_data = load_session(session_id)
                                print(f"📂 세션 데이터 로드됨: {session_data}")
                                if session_data:
                                    profile_info = {
                                        'topic': session_data.get('topic', ''),
                                        'constraints': session_data.get('constraints', ''),
                                        'goal': session_data.get('goal', '')
                                    }
                                    # 빈 값이 아닌 것만 전송
                                    filtered_profile = {k: v for k, v in profile_info.items() if v}
                                    print(f"🔍 프로필 정보 - 전체: {profile_info}, 필터링됨: {filtered_profile}")
                                    if filtered_profile:
                                        response_data['profile'] = filtered_profile
                                        print(f"✅ 프로필 전송: {filtered_profile}")
                                    else:
                                        print(f"📝 프로필 정보 없음 (모든 값이 빈 문자열)")
                                else:
                                    print(f"❌ 세션 데이터가 None임")
                            else:
                                print(f"❌ 세션 ID가 없음")
                        except Exception as e:
                            print(f"프로필 정보 로드 오류: {e}")
                            import traceback
                            traceback.print_exc()
                        
                        yield f"data: {json.dumps(response_data)}\n\n"
            
            yield f"data: {json.dumps({'done': True})}\n\n"
            print(f"\n🤖 응답 완료")
            print("=" * 50)
            
        except Exception as e:
            print(f"❌ 오류: {str(e)}")
            yield f"data: {json.dumps({'error': str(e)})}\n\n"
    
    return StreamingResponse(
        generate(),
        media_type="text/plain",
        headers={
            "Cache-Control": "no-cache",
            "Connection": "keep-alive",
            "Content-Type": "text/event-stream"
        }
    )

@app.post("/clear-chat")
async def clear_chat():
    """대화 기록 초기화"""
    if not agent_instance:
        return {"error": "Agent not initialized"}
    
    agent_instance.clear_conversation()
    return {"message": "대화 기록이 초기화되었습니다."}

if __name__ == "__main__":
    import uvicorn
    uvicorn.run(app, host=Config.HOST, port=Config.PORT, access_log=False)<|MERGE_RESOLUTION|>--- conflicted
+++ resolved
@@ -51,18 +51,7 @@
 
 class ChatRequest(BaseModel):
     message: str
-<<<<<<< HEAD
-
-@app.on_event("startup")
-async def startup():
-    global agent_instance
-    print("Starting agent...")
-    agent_instance = MCPAgent("servers/generate_curriculum.py")
-    await agent_instance.initialize()
-    print("Agent ready!")
-=======
     session_id: str = None
->>>>>>> e5d07ef3
 
 @app.get("/", response_class=HTMLResponse)
 async def home(request: Request, response: Response):
