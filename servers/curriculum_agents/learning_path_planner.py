"""
Learning Path Planner Agent - 전체 학습 경로 분석 및 설계
"""
import asyncio
import json
import os
import re
from typing import Dict, List, Any
from langchain_neo4j import Neo4jGraph
from langchain_openai import ChatOpenAI
from neo4j.time import DateTime
from config import Config
from .base_agent import BaseAgent
from .state import CurriculumState, ProcessingPhase


class LearningPathPlannerAgent(BaseAgent):
    """전체 학습 경로를 분석하고 설계하는 에이전트"""

    def __init__(self, llm=None):
        # BaseAgent 초기화를 위해 더미 llm이라도 전달해야 함
        if llm is None:
            llm = ChatOpenAI(model="gpt-3.5-turbo", api_key="dummy")
        super().__init__(llm)

        # OpenAI GPT-4o-mini 전용 LLM 인스턴스
        self.openai_llm = ChatOpenAI(
            model="gpt-4o-mini",
            temperature=0.3,
            api_key=os.getenv("OPENAI_API_KEY")
        )
        # workflow에서 전달되는 llm은 무시하고 OpenAI 사용

    async def _call_openai_llm(self, system_prompt: str, user_prompt: str) -> str:
        """OpenAI GPT-4o-mini를 사용하여 LLM 호출"""
        try:
            messages = [
                {"role": "system", "content": system_prompt},
                {"role": "user", "content": user_prompt}
            ]
            response = await self.openai_llm.ainvoke(messages)
            return response.content
        except Exception as e:
            self.log_debug(f"OpenAI LLM 호출 오류: {e}")
            # fallback to base agent's LLM
            return await self.call_llm(system_prompt, user_prompt)

    def _convert_neo4j_datetime(self, obj):
        """Neo4j DateTime 객체를 JSON 직렬화 가능한 형태로 변환"""
        if isinstance(obj, DateTime):
            return obj.isoformat()
        elif isinstance(obj, dict):
            return {key: self._convert_neo4j_datetime(value) for key, value in obj.items()}
        elif isinstance(obj, list):
            return [self._convert_neo4j_datetime(item) for item in obj]
        else:
            return obj

    async def execute(self, state: CurriculumState) -> CurriculumState:
        """학습 경로 계획 실행"""
        try:
            self.safe_update_phase(state, ProcessingPhase.LEARNING_PATH_PLANNING, "🧠 학습 경로 분석 중...")

            focus_text = ', '.join(state["focus_areas"]) if state["focus_areas"] else 'General coverage'

            # 1. 기본 학습 경로 분석
            analysis_text = await self._analyze_learning_path(
                topic=state["topic"],
                level=state["level"],
                duration_weeks=state["duration_weeks"],
                focus_areas=focus_text
            )

            # 2. Neo4j 그래프에서 실제 학습 리소스 검색
            graph_curriculum = await self._search_graph_curriculum(
                topic=state["topic"],
                goal=state["goal"],
                level=state["level"]
            )

            # 상태 업데이트
            state["learning_path_analysis"] = analysis_text
            state["graph_curriculum"] = graph_curriculum

            self.log_debug(f"Learning path analysis completed: {len(analysis_text)} characters")
            if graph_curriculum:
                self.log_debug(f"Graph curriculum found: {len(graph_curriculum)} procedures")
            else:
                self.log_debug("No graph curriculum found")

            return state

        except Exception as e:
            return self.handle_error(state, e, "Learning path planning failed")

    async def _analyze_learning_path(self, topic: str, level: str, duration_weeks: int, focus_areas: str) -> str:
        """학습 경로 분석"""

        system_prompt = """당신은 전문 교육 설계자입니다. 학습자의 요구에 맞는 최적의 학습 경로를 분석하고 설계해주세요."""

        user_prompt = f"""다음 학습 요구사항을 분석하여 체계적인 학습 계획을 수립해주세요:

학습 주제: {topic}
학습 레벨: {level}
학습 기간: {duration_weeks}주
포커스 영역: {focus_areas}

먼저 다음을 분석해주세요:
1. 이 주제의 핵심 학습 영역은 무엇인가?
2. {level} 수준에서 시작하여 어떤 순서로 학습해야 하는가?
3. {focus_areas}를 고려할 때 중점을 둬야 할 부분은?
4. {duration_weeks}주 동안 현실적으로 달성 가능한 목표는?

분석 결과를 자세히 설명하고, 전체 학습 로드맵을 제시해주세요."""

        analysis_text = await self._call_openai_llm(system_prompt, user_prompt)
        return analysis_text

    async def _search_graph_curriculum(self, topic: str, goal: str, level: str) -> Dict[str, Any]:
        """Neo4j 그래프에서 학습 커리큘럼 검색"""
        try:
            self.log_debug(f"Starting Neo4j graph search for topic: {topic}")

            # Neo4j 연결
            try:
                graph = Neo4jGraph(
                    url=Config.NEO4J_BASE_URL,
                    username=Config.NEO4J_USERNAME,
                    password=os.getenv("NEO4J_PASSWORD")
                )
                self.log_debug("Neo4j connection established successfully")
            except Exception as e:
                self.log_debug(f"Neo4j connection failed: {e}")
                return self._create_fallback_graph_curriculum(topic, goal, level)

            # 사용자 프로파일 구성
            user_profile = {
                "주제": topic,
                "목표": goal,
                "시간": "주2시간",  # 기본값
                "수준": level or "초급"
            }

            # 그래프 검색 실행
            curriculum_result = await self._graph_search(graph, user_profile)

            if curriculum_result:
                self.log_debug("Graph search completed successfully")
                return curriculum_result
            else:
                self.log_debug("Graph search returned empty result, using fallback")
                return self._create_fallback_graph_curriculum(topic, goal, level)

        except Exception as e:
            self.log_debug(f"Graph search failed: {e}")
            return self._create_fallback_graph_curriculum(topic, goal, level)

    async def _graph_search(self, graph, user_profile: Dict[str, str]) -> Dict[str, Any]:
        """그래프에서 학습 커리큘럼 검색 (neo4j_search_test.py 기반)"""

        # 사용 가능한 스킬 목록 가져오기
        skills_query = """
        MATCH (s:Skill)
        RETURN s.name as name, s.keywords as keywords, s.category as category, s.description as description
        ORDER BY s.name
        """

        try:
            skills_result = await asyncio.to_thread(graph.query, skills_query)
        except Exception as e:
            self.log_debug(f"스킬 목록 가져오기 오류: {e}")
            return None

        # 스킬 정보를 정리
        skills_context = ""
        skills_list = []
        for i, skill in enumerate(skills_result, 1):
            skill_name = skill['name']
            skills_list.append(skill_name)
            skills_context += f"'{skill_name}'\n"

        self.log_debug(f"사용 가능한 스킬 개수: {len(skills_list)}개")

        # 학습 절차 생성을 위한 프롬프트
        prompt = f"""
사용자 프로파일을 분석하여 학습 절차를 생성해주세요.

사용자 프로파일:
- 주제: {user_profile['주제']}
- 목표: {user_profile['목표']}
- 시간: {user_profile['시간']}
- 수준: {user_profile['수준']}

=== 사용 가능한 스킬 목록 (총 {len(skills_list)}개) ===
{skills_context}

=== 절대적 제약 조건 ===
**중요: 스킬명은 반드시 위 목록에서 따옴표 안의 내용을 정확하게 복사해서 사용하세요**
1. 위에 나열된 스킬명을 한 글자도 바꾸지 말고 따옴표 안의 내용을 정확히 복사해서 사용하세요
2. 스킬명의 대소문자, 공백, 특수문자, 한글/영어 모두 정확히 일치시켜야 합니다
3. 존재하지 않는 스킬명을 임의로 만들거나 수정하지 마세요
4. 반드시 위 목록에 있는 스킬명만 사용하세요!

=== 작업 요구사항 ===
1. 사용자의 목표와 수준에 맞는 3-7개의 학습 절차 생성
2. 각 절차별로 관련 스킬 3-5개 선택
3. 절차는 논리적 순서로 배열
4. 수준에 맞는 적절한 난이도로 구성

=== 출력 형식 ===
반드시 아래 JSON 형식으로만 출력하세요:
{{
    "절차1": {{
        "title": "구체적인 학습 단계 제목",
        "skills": ["스킬목록에_있는_스킬명1", "스킬목록에_있는_스킬명2", "스킬목록에_있는_스킬명3"]
    }},
    "절차2": {{
        "title": "구체적인 학습 단계 제목",
        "skills": ["스킬목록에_있는_스킬명4", "스킬목록에_있는_스킬명5"]
    }}
}}

⚠️ 경고: 목록에 없는 스킬명을 사용하면 오류가 발생합니다. 반드시 위 목록의 스킬명을 정확히 복사하여 사용하세요.

JSON만 출력하고 다른 설명이나 주석은 절대 포함하지 마세요.
"""

        # LLM 호출 및 검증 재시도 로직
        max_retries = 3
        learning_path = None

        for attempt in range(max_retries):
            try:
                self.log_debug(f"학습 절차 생성 시도 ({attempt + 1}/{max_retries})...")

                # LLM 호출하여 학습 절차 생성
                response = await self._call_openai_llm(
                    "당신은 교육과정 설계 전문가입니다. 주어진 스킬 목록을 바탕으로 체계적인 학습 절차를 생성해주세요.",
                    prompt
                )

                # 응답 정리
                content = response.strip()
                if content.startswith('```json'):
                    content = content[7:]
                if content.startswith('```'):
                    content = content[3:]
                if content.endswith('```'):
                    content = content[:-3]
                content = content.strip()

                # JSON 파싱
                parsed_json = json.loads(content)

                # 구조 검증
                self._validate_learning_path_structure(parsed_json)
                self._validate_skill_names(parsed_json, skills_list)

                learning_path = parsed_json
                self.log_debug("학습 절차 생성 성공!")
                break

            except json.JSONDecodeError as e:
                self.log_debug(f"시도 {attempt + 1} 실패: JSON 파싱 오류: {e}")
            except ValueError as e:
                self.log_debug(f"시도 {attempt + 1} 실패: 검증 실패: {e}")
            except Exception as e:
                self.log_debug(f"시도 {attempt + 1} 실패: 예상치 못한 오류: {e}")

            if attempt < max_retries - 1:
                await asyncio.sleep(2)

        if learning_path is None:
            self.log_debug(f"최대 재시도 ({max_retries}회) 후에도 학습 절차 생성에 실패했습니다.")
            return None

        self.log_debug(f"학습 절차 생성 완료: {len(learning_path)}개 절차")

        # 문서 및 전문가 정보 수집
        enriched_learning_path = await self._enrich_with_documents_and_experts(graph, learning_path)

        return enriched_learning_path

    async def _enrich_with_documents_and_experts(self, graph, learning_path: Dict) -> Dict[str, Any]:
        """학습 절차에 문서와 전문가 정보 추가"""

        async def process_skill(skill_name: str):
            """단일 스킬에 대한 문서와 전문가 정보를 가져옵니다."""
            self.log_debug(f"스킬 처리: {skill_name}")

            skill_data = {
                "skill_info": {},
                "documents": {}
            }

            skill_to_doc_query = """
            MATCH (s:Skill)<-[:COVERS]-(d:Document)
            WHERE s.name = $skill_name
               OR s.name CONTAINS $skill_name
               OR s.keywords CONTAINS $skill_name
            RETURN s, d
            """

            try:
                skill_docs_result = await asyncio.to_thread(graph.query, skill_to_doc_query, {"skill_name": skill_name})

                if not skill_docs_result:
                    self.log_debug(f"    -> 문서 0개 발견")
                    return skill_name, skill_data

                first_result = skill_docs_result[0]
                skill_data["skill_info"] = self._convert_neo4j_datetime({
                    "name": first_result['s']['name'],
                    "category": first_result['s'].get('category', ''),
                    "description": first_result['s'].get('description', ''),
                    "keywords": first_result['s'].get('keywords', ''),
                    "difficulty": first_result['s'].get('difficulty', ''),
                    "importance_score": first_result['s'].get('importance_score', '')
                })

                async def get_experts_for_doc(doc_record):
                    doc_id = doc_record['d']['doc_id']
                    doc_title = doc_record['d']['title']
                    doc_info = self._convert_neo4j_datetime({
                        "doc_id": doc_id,
                        "title": doc_title,
                        "department": doc_record['d'].get('department', ''),
                        "document_type": doc_record['d'].get('document_type', ''),
                        "target_audience": doc_record['d'].get('target_audience', ''),
                        "difficulty_level": doc_record['d'].get('difficulty_level', ''),
                        "estimated_time": doc_record['d'].get('estimated_time', ''),
                        "confidential_level": doc_record['d'].get('confidential_level', ''),
                        "folder_path": doc_record['d'].get('folder_path', ''),
                        "created_date": doc_record['d'].get('created_date', ''),
                        "updated_date": doc_record['d'].get('updated_date', ''),
                        "experts": {}
                    })

                    # 문서 콘텐츠 읽기
                    if doc_title:
                        content = self._read_document_content_by_title(doc_title)
                        if content:
                            doc_info["content"] = content
                            doc_info["content_length"] = len(content)
                        else:
                            doc_info["content"] = ""
                            doc_info["content_length"] = 0

                    doc_to_expert_query = """
                    MATCH (d:Document)<-[:AUTHORED]-(p:Person)
                    WHERE d.doc_id = $doc_id
                    RETURN p
                    """
                    experts_result = await asyncio.to_thread(graph.query, doc_to_expert_query, {"doc_id": doc_id})

                    for expert_record in experts_result:
                        expert_name = expert_record['p']['name']
                        doc_info["experts"][expert_name] = self._convert_neo4j_datetime({
                            "name": expert_name,
                            "department": expert_record['p'].get('department', ''),
                            "role": expert_record['p'].get('role', ''),
                            "expertise": expert_record['p'].get('expertise', ''),
                            "updated_date": expert_record['p'].get('updated_date', '')
                        })
                    return doc_id, doc_info

                expert_tasks = [get_experts_for_doc(record) for record in skill_docs_result]
                document_results = await asyncio.gather(*expert_tasks)

                for doc_id, doc_info in document_results:
                    skill_data["documents"][doc_id] = doc_info

                self.log_debug(f"    -> 문서 {len(skill_data['documents'])}개 발견")

            except Exception as e:
                self.log_debug(f"    -> 오류 발생: {e}")
                skill_data["error"] = str(e)

            return skill_name, skill_data

        async def process_procedure(procedure_key, procedure_data):
            self.log_debug(f"절차 처리: {procedure_key} - {procedure_data['title']}")

            skill_tasks = [process_skill(skill_name) for skill_name in procedure_data['skills']]
            processed_skills = await asyncio.gather(*skill_tasks)

            enriched_procedure = {
                "title": procedure_data['title'],
                "skills": dict(processed_skills)
            }

            self.log_debug(f"  {procedure_key} 완료!")
            return procedure_key, enriched_procedure

        procedure_tasks = [
            process_procedure(key, data) for key, data in learning_path.items()
        ]

        processed_procedures = await asyncio.gather(*procedure_tasks)

        enriched_learning_path = dict(processed_procedures)

        # 전체 결과에 DateTime 변환 적용
        enriched_learning_path = self._convert_neo4j_datetime(enriched_learning_path)

        self.log_debug("학습 커리큘럼 생성 완료")
        return enriched_learning_path

    def _validate_learning_path_structure(self, data: Dict) -> None:
        """학습 경로 구조 검증"""
        if not isinstance(data, dict):
            raise ValueError("결과는 딕셔너리여야 합니다")

        for key, value in data.items():
            if not key.startswith('절차'):
                raise ValueError(f"키는 '절차'로 시작해야 합니다: {key}")

            if 'title' not in value or 'skills' not in value:
                raise ValueError(f"{key}에 필수 필드가 없습니다")

            if not isinstance(value['skills'], list):
                raise ValueError(f"{key}의 'skills'는 리스트여야 합니다")

    def _validate_skill_names(self, learning_path: Dict, available_skills: List[str]) -> None:
        """선택된 스킬명이 실제 DB에 존재하는지 검증"""
        available_skills_set = set(available_skills)

        for procedure_key, procedure_data in learning_path.items():
            for skill_name in procedure_data['skills']:
                if skill_name not in available_skills_set:
                    self.log_debug(f"경고: '{skill_name}'은 DB에 존재하지 않는 스킬입니다 ({procedure_key})")
                    raise ValueError(f"존재하지 않는 스킬: {skill_name}")

<<<<<<< HEAD
    def _create_fallback_graph_curriculum(self, topic: str, goal: str, level: str) -> Dict[str, Any]:
        """Neo4j 실패 시 기본 graph_curriculum 생성"""
        self.log_debug("Creating fallback graph curriculum")

        # 기본적인 학습 절차 생성
        fallback_curriculum = {
            "절차1": {
                "title": f"{topic} 기초 이해",
                "skills": {
                    f"{topic} 기초": {
                        "skill_info": {
                            "name": f"{topic} 기초",
                            "category": "기초",
                            "description": f"{topic}의 기본 개념과 원리 학습",
                            "keywords": [topic, "기초", "개념"],
                            "difficulty": level,
                            "importance_score": 8
                        },
                        "documents": {
                            "basic_doc": {
                                "doc_id": "fallback_basic",
                                "title": f"{topic} 기초 학습 가이드",
                                "department": "교육",
                                "document_type": "guide",
                                "target_audience": f"{topic} 학습자",
                                "difficulty_level": level,
                                "estimated_time": 120,
                                "experts": {
                                    "교육전문가": {
                                        "name": "교육전문가",
                                        "department": "교육",
                                        "role": "전문가",
                                        "expertise": f"{topic} 교육 및 컨설팅"
                                    }
                                }
                            }
                        }
                    }
                }
            },
            "절차2": {
                "title": f"{topic} 실습 및 응용",
                "skills": {
                    f"{topic} 실습": {
                        "skill_info": {
                            "name": f"{topic} 실습",
                            "category": "실습",
                            "description": f"{topic}을 활용한 실제 프로젝트 수행",
                            "keywords": [topic, "실습", "프로젝트"],
                            "difficulty": level,
                            "importance_score": 9
                        },
                        "documents": {
                            "practice_doc": {
                                "doc_id": "fallback_practice",
                                "title": f"{topic} 실습 프로젝트 가이드",
                                "department": "교육",
                                "document_type": "project",
                                "target_audience": f"{topic} 학습자",
                                "difficulty_level": level,
                                "estimated_time": 180,
                                "experts": {
                                    "프로젝트매니저": {
                                        "name": "프로젝트매니저",
                                        "department": "교육",
                                        "role": "매니저",
                                        "expertise": f"{topic} 프로젝트 관리"
                                    }
                                }
                            }
                        }
                    }
                }
            }
        }

        return fallback_curriculum
=======
    def _read_document_content_by_title(self, title: str, docs_directory: str = None) -> str:
        """
        문서 제목을 기반으로 docs 디렉토리에서 해당 JSON 파일을 찾아 콘텐츠를 읽어오는 함수

        Args:
            title (str): 문서 제목 (예: "MES운영매뉴얼_2024하반기")
            docs_directory (str): 문서가 저장된 디렉토리 경로

        Returns:
            str: 파일 내용 또는 오류 메시지
        """
        if docs_directory is None:
            docs_directory = "/Users/jinwoo/Documents/project/2025_kt_intelligence/learnmate-ai/docs"

        self.log_debug(f"문서 콘텐츠 읽기 시도: '{title}'")

        if not title:
            return ""

        # 제목에 확장자가 없으면 .json을 추가
        if not title.endswith('.json'):
            filename = f"{title}.json"
        else:
            filename = title

        file_path = os.path.join(docs_directory, filename)

        try:
            # JSON 파일 읽기
            with open(file_path, 'r', encoding='utf-8') as f:
                content = f.read()

            self.log_debug(f"파일 읽기 성공! (크기: {len(content)} 문자)")
            return content

        except FileNotFoundError:
            # 정확한 파일명을 찾을 수 없는 경우, 유연한 검색
            try:
                def normalize_string(s):
                    """특수문자, 공백, 확장자를 제거하고 소문자로 변환"""
                    # 확장자 제거
                    if s.endswith('.json'):
                        s = s[:-5]
                    # 특수문자와 공백 제거, 소문자 변환
                    return re.sub(r'[^가-힣a-zA-Z0-9]', '', s).lower()

                available_files = os.listdir(docs_directory)
                normalized_title = normalize_string(title)

                # 1단계: 공백 제거해서 정확 매칭
                title_no_space = title.replace(' ', '')
                if not title_no_space.endswith('.json'):
                    title_no_space += '.json'

                exact_match_no_space = os.path.join(docs_directory, title_no_space)
                if os.path.exists(exact_match_no_space):
                    with open(exact_match_no_space, 'r', encoding='utf-8') as f:
                        content = f.read()
                    self.log_debug(f"공백 제거 매칭으로 파일 '{title_no_space}' 읽기 성공!")
                    return content

                # 2단계: 유연한 문자열 포함 검색
                matches = []
                for file in available_files:
                    if file.endswith('.json'):
                        normalized_filename = normalize_string(file)

                        # 양방향 포함 검색
                        if normalized_title in normalized_filename or normalized_filename in normalized_title:
                            matches.append((file, 'exact_contain'))
                        # 부분 일치 검색
                        elif len(normalized_title) > 3 and normalized_title[:4] in normalized_filename:
                            matches.append((file, 'partial_match'))

                # 3단계: 키워드 기반 검색
                if not matches:
                    title_words = [word for word in re.findall(r'[가-힣a-zA-Z0-9]+', title) if len(word) > 1]
                    for file in available_files:
                        if file.endswith('.json'):
                            normalized_filename = normalize_string(file)
                            # 제목의 키워드 중 하나라도 파일명에 포함되면 매칭
                            if any(normalize_string(word) in normalized_filename for word in title_words):
                                matches.append((file, 'keyword_match'))

                if matches:
                    # 매칭 우선순위
                    matches.sort(key=lambda x: {'exact_contain': 0, 'partial_match': 1, 'keyword_match': 2}[x[1]])

                    # 가장 좋은 매치 선택
                    best_match_file = matches[0][0]
                    similar_path = os.path.join(docs_directory, best_match_file)
                    with open(similar_path, 'r', encoding='utf-8') as f:
                        content = f.read()
                    self.log_debug(f"유사한 파일 '{best_match_file}' 읽기 성공!")
                    return content

                self.log_debug(f"파일을 찾을 수 없음: {file_path}")
                return ""

            except Exception as e:
                self.log_debug(f"디렉토리 검색 중 오류: {e}")
                return ""

        except json.JSONDecodeError as e:
            self.log_debug(f"JSON 파일 형식 오류: {e}")
            return ""
        except Exception as e:
            self.log_debug(f"파일 읽기 오류: {e}")
            return ""
>>>>>>> 3339ca0d
<|MERGE_RESOLUTION|>--- conflicted
+++ resolved
@@ -431,7 +431,7 @@
                     self.log_debug(f"경고: '{skill_name}'은 DB에 존재하지 않는 스킬입니다 ({procedure_key})")
                     raise ValueError(f"존재하지 않는 스킬: {skill_name}")
 
-<<<<<<< HEAD
+
     def _create_fallback_graph_curriculum(self, topic: str, goal: str, level: str) -> Dict[str, Any]:
         """Neo4j 실패 시 기본 graph_curriculum 생성"""
         self.log_debug("Creating fallback graph curriculum")
@@ -509,7 +509,7 @@
         }
 
         return fallback_curriculum
-=======
+
     def _read_document_content_by_title(self, title: str, docs_directory: str = None) -> str:
         """
         문서 제목을 기반으로 docs 디렉토리에서 해당 JSON 파일을 찾아 콘텐츠를 읽어오는 함수
@@ -618,5 +618,4 @@
             return ""
         except Exception as e:
             self.log_debug(f"파일 읽기 오류: {e}")
-            return ""
->>>>>>> 3339ca0d
+            return ""