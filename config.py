# LearnAI Configuration
import os
from dotenv import load_dotenv

# .env 파일 로드
load_dotenv()

class Config:
    # LLM 설정
<<<<<<< HEAD
    # LLM_BASE_URL = "https://api.friendli.ai/serverless/v1"
    # LLM_API_KEY = os.getenv("LLM_API_KEY")
    # LLM_MODEL = "K-intelligence/Midm-2.0-Base-Instruct"
    # LLM_MODEL = "midm-2.0-base-bf16"

    LLM_BASE_URL = "https://api.friendli.ai/dedicated/v1"#"https://5fda9b8efc58.ngrok-free.app/v1"
    LLM_API_KEY = os.getenv("LLM_API_KEY")#"ollama"
    LLM_MODEL = "depnct19r37qy14"
    
=======
    LLM_BASE_URL = "https://api.friendli.ai/dedicated/v1"
    LLM_API_KEY = os.getenv("LLM_API_KEY")
    LLM_MODEL = "depnct19r37qy14"    
>>>>>>> a4d3ce7b
    
    LLM_TEMPERATURE = 0.0
    LLM_MAX_TOKENS = 2048  # 응답 생성용 최대 토큰 수
    
    # 채팅 및 대화 설정
    MAX_CONTEXT_TOKENS = 8192  # LLM의 전체 컨텍스트 윈도우
    MAX_CONVERSATION_TOKENS = 6144  # 대화 기록용 토큰 (컨텍스트의 75%)
    CONVERSATION_TOKEN_BUFFER = 2048  # 응답 생성을 위한 여유 토큰
    
    # 서버 설정
    HOST = "0.0.0.0"
    PORT = 8000
    
    # MCP 서버 설정
    MCP_SERVER_HOST = "0.0.0.0"
    MCP_SERVER_PORT = 8005
    DEFAULT_MCP_SERVER = "servers/user_assessment.py"
    
    # 토큰 계산 설정
    AVERAGE_CHARS_PER_TOKEN = 4  # 한국어/영어 혼합 기준 대략적 토큰 계산
    
    @classmethod
    def get_effective_max_tokens(cls):
        """대화 기록에 실제로 사용할 수 있는 토큰 수"""
        return cls.MAX_CONVERSATION_TOKENS<|MERGE_RESOLUTION|>--- conflicted
+++ resolved
@@ -7,21 +7,9 @@
 
 class Config:
     # LLM 설정
-<<<<<<< HEAD
-    # LLM_BASE_URL = "https://api.friendli.ai/serverless/v1"
-    # LLM_API_KEY = os.getenv("LLM_API_KEY")
-    # LLM_MODEL = "K-intelligence/Midm-2.0-Base-Instruct"
-    # LLM_MODEL = "midm-2.0-base-bf16"
-
-    LLM_BASE_URL = "https://api.friendli.ai/dedicated/v1"#"https://5fda9b8efc58.ngrok-free.app/v1"
-    LLM_API_KEY = os.getenv("LLM_API_KEY")#"ollama"
-    LLM_MODEL = "depnct19r37qy14"
-    
-=======
     LLM_BASE_URL = "https://api.friendli.ai/dedicated/v1"
     LLM_API_KEY = os.getenv("LLM_API_KEY")
     LLM_MODEL = "depnct19r37qy14"    
->>>>>>> a4d3ce7b
     
     LLM_TEMPERATURE = 0.0
     LLM_MAX_TOKENS = 2048  # 응답 생성용 최대 토큰 수
