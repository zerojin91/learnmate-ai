--- conflicted
+++ resolved
@@ -5,13 +5,13 @@
     <meta name="viewport" content="width=device-width, initial-scale=1.0">
     <title>LearningMate - 개인화 학습 멘토</title>
     <link href="https://cdnjs.cloudflare.com/ajax/libs/font-awesome/6.0.0/css/all.min.css" rel="stylesheet">
-<<<<<<< HEAD
 
     <!-- Vis.js for graph visualization -->
     <script src="https://unpkg.com/vis-network/standalone/umd/vis-network.min.js"></script>
 
     <!-- Modular CSS -->
-    <link rel="stylesheet" href="/static/css/main.css">
+    <link rel="stylesheet" href="/static/css/
+                                 .css">
     <link rel="stylesheet" href="/static/css/sidebar.css">
     <link rel="stylesheet" href="/static/css/chat.css">
     <link rel="stylesheet" href="/static/css/components.css">
@@ -21,916 +21,34 @@
 <body>
     <!-- 사이드바 -->
     {% include 'components/sidebar.html' %}
-=======
-    <style>
-        * {
-            margin: 0;
-            padding: 0;
-            box-sizing: border-box;
-        }
 
-        body {
-            font-family: -apple-system, BlinkMacSystemFont, 'Segoe UI', Roboto, sans-serif;
-            background: #f9fafb;
-            min-height: 100vh;
-            display: flex;
-        }
-
-        /* 사이드바 */
-        .sidebar {
-            width: 280px;
-            background: rgba(255, 255, 255, 0.95);
-            backdrop-filter: blur(10px);
-            padding: 30px 20px;
-            display: flex;
-            flex-direction: column;
-            box-shadow: 2px 0 20px rgba(0,0,0,0.1);
-            position: fixed;
-            height: 100vh;
-            z-index: 100;
-        }
-
-        .logo {
-            text-align: center;
-            margin-bottom: 40px;
-        }
-
-        .logo h1 {
-            color: #4a5568;
-            font-size: 28px;
-            font-weight: 700;
-            margin-bottom: 5px;
-        }
-
-        .logo p {
-            color: #718096;
-            font-size: 14px;
-        }
-
-        .nav-menu {
-            list-style: none;
-        }
-
-        .nav-item {
-            margin-bottom: 10px;
-        }
-
-        .nav-link {
-            display: flex;
-            align-items: center;
-            padding: 15px 20px;
-            color: #4a5568;
-            text-decoration: none;
-            border-radius: 12px;
-            transition: all 0.3s ease;
-            font-weight: 500;
-            cursor: pointer;
-        }
-
-        .nav-link i {
-            margin-right: 12px;
-            width: 20px;
-        }
-
-        .nav-link:hover, .nav-link.active {
-            background: linear-gradient(135deg, #667eea, #764ba2);
-            color: white;
-            transform: translateX(5px);
-        }
-
-        /* 메인 컨텐츠 */
-        .main-content {
-            flex: 1;
-            margin-left: 280px;
-            min-height: 100vh;
-            display: flex;
-            flex-direction: column;
-            align-items: center;
-            justify-content: center;
-            padding: 40px 20px;
-        }
-
-        /* 웰컴 섹션 */
-        .welcome-section {
-            text-align: center;
-            max-width: 800px;
-            margin-bottom: 40px;
-        }
-
-        .ai-avatar {
-            width: 80px;
-            height: 80px;
-            background: linear-gradient(135deg, #a855f7, #ec4899);
-            border-radius: 50%;
-            margin: 0 auto 30px;
-            display: flex;
-            align-items: center;
-            justify-content: center;
-            box-shadow: 0 8px 32px rgba(168, 85, 247, 0.3);
-        }
-
-        .welcome-title {
-            font-size: 32px;
-            font-weight: 600;
-            color: #1f2937;
-            margin-bottom: 10px;
-        }
-
-        .welcome-subtitle {
-            font-size: 20px;
-            color: #6b7280;
-            margin-bottom: 5px;
-        }
-
-        .welcome-subtitle .highlight {
-            background: linear-gradient(135deg, #a855f7, #ec4899);
-            background-clip: text;
-            -webkit-background-clip: text;
-            -webkit-text-fill-color: transparent;
-            font-weight: 600;
-        }
-
-        /* 채팅 컨테이너 - 예시 카드 3개 분량 */
-        .chat-container {
-            flex: 3;
-            background: white;
-            border-radius: 16px;
-            box-shadow: 0 4px 24px rgba(0,0,0,0.1);
-            overflow: hidden;
-            height: 450px;
-            display: flex;
-            flex-direction: column;
-        }
-
-        .chat-messages {
-            flex: 1;
-            overflow-y: auto;
-            padding: 30px;
-            background: #ffffff;
-        }
-
-        .message {
-            margin-bottom: 20px;
-            display: flex;
-            gap: 12px;
-        }
-
-        .message-avatar {
-            width: 32px;
-            height: 32px;
-            border-radius: 50%;
-            flex-shrink: 0;
-            display: flex;
-            align-items: center;
-            justify-content: center;
-            font-size: 14px;
-            font-weight: 600;
-        }
-
-        .user-avatar {
-            background: #e5e7eb;
-            color: #6b7280;
-        }
-
-        .ai-avatar-small {
-            background: linear-gradient(135deg, #a855f7, #ec4899);
-            color: white;
-        }
-
-        .message-content {
-            flex: 1;
-            padding: 12px 16px;
-            border-radius: 12px;
-            font-size: 15px;
-            line-height: 1.5;
-        }
-
-        .user-message .message-content {
-            background: #f3f4f6;
-            color: #1f2937;
-        }
-
-        .ai-message .message-content {
-            background: #f9fafb;
-            border: 1px solid #e5e7eb;
-            color: #374151;
-            border-left: none !important;
-        }
-        
-        .ai-message .message-content * {
-            border-left: none !important;
-            margin-left: 0 !important;
-            padding-left: 0 !important;
-        }
-
-        /* 입력 영역 */
-        .input-container {
-            padding: 30px;
-            background: white;
-            border-top: 1px solid #e5e7eb;
-            flex-shrink: 0;
-        }
-
-        .input-wrapper {
-            position: relative;
-            display: flex;
-            align-items: center;
-            background: #f9fafb;
-            border: 2px solid #e5e7eb;
-            border-radius: 12px;
-            transition: all 0.2s ease;
-        }
-
-        .input-wrapper:focus-within {
-            border-color: #a855f7;
-            box-shadow: 0 0 0 3px rgba(168, 85, 247, 0.1);
-        }
-
-        .message-input {
-            flex: 1;
-            padding: 16px 20px;
-            border: none;
-            background: transparent;
-            font-size: 16px;
-            outline: none;
-            resize: none;
-            min-height: 24px;
-            max-height: 120px;
-            font-family: inherit;
-        }
-
-        .input-actions {
-            display: flex;
-            align-items: center;
-            gap: 8px;
-            padding-right: 12px;
-        }
-
-        .attach-button, .clear-button {
-            padding: 8px;
-            background: none;
-            border: none;
-            color: #6b7280;
-            cursor: pointer;
-            border-radius: 8px;
-            transition: all 0.2s ease;
-            font-size: 14px;
-        }
-
-        .attach-button:hover, .clear-button:hover {
-            background: #e5e7eb;
-            color: #374151;
-        }
-
-        .clear-button:hover {
-            color: #ef4444;
-        }
-
-        .send-button {
-            width: 36px;
-            height: 36px;
-            background: linear-gradient(135deg, #a855f7, #ec4899);
-            color: white;
-            border: none;
-            border-radius: 8px;
-            cursor: pointer;
-            display: flex;
-            align-items: center;
-            justify-content: center;
-            transition: all 0.2s ease;
-        }
-
-        .send-button:hover {
-            transform: translateY(-1px);
-            box-shadow: 0 4px 12px rgba(168, 85, 247, 0.3);
-        }
-
-        .send-button:disabled {
-            opacity: 0.5;
-            cursor: not-allowed;
-            transform: none;
-            box-shadow: none;
-        }
-
-        /* 파일 입력 숨김 */
-        .file-input {
-            display: none;
-        }
-
-        /* 채팅과 프로필 영역 */
-        .chat-with-profile {
-            display: flex;
-            width: 100%;
-            max-width: 1200px;
-            gap: 24px;
-            align-items: flex-start;
-            margin-bottom: 40px;
-        }
-
-        /* 프로필 사이드바 - 예시 카드 1개 분량 */
-        .profile-sidebar {
-            flex: 1;
-            min-width: 280px;
-            max-width: 350px;
-        }
-
-        .profile-card {
-            background: white;
-            border-radius: 12px;
-            padding: 24px;
-            box-shadow: 0 2px 12px rgba(0,0,0,0.08);
-            border: 1px solid #e5e7eb;
-            display: flex;
-            flex-direction: column;
-            transition: height 0.3s ease;
-        }
-
-        /* 커리큘럼 섹션이 표시될 때만 채팅창 높이에 맞춤 */
-        .profile-card.with-curriculum {
-            height: 450px;
-            overflow-y: auto;
-        }
-
-        .profile-card h3 {
-            margin: 0 0 20px 0;
-            font-size: 18px;
-            font-weight: 600;
-            color: #374151;
-        }
-
-        .profile-progress {
-            display: flex;
-            flex-direction: column;
-        }
-
-        /* 커리큘럼 섹션이 있을 때는 프로필 진행 상황은 그대로 유지 */
-        .profile-card.with-curriculum .profile-progress {
-            /* 기본 간격 유지 */
-            display: flex;
-            flex-direction: column;
-        }
-
-        .profile-step {
-            display: flex;
-            align-items: flex-start;
-            position: relative;
-            margin-bottom: 4px;
-        }
-
-        /* 커리큘럼 섹션이 있을 때도 기본 간격 유지 */
-
-        .step-indicator {
-            display: flex;
-            flex-direction: column;
-            align-items: center;
-            margin-right: 16px;
-            z-index: 2;
-        }
-
-        .step-circle {
-            width: 24px;
-            height: 24px;
-            border-radius: 50%;
-            background: #e5e7eb;
-            display: flex;
-            align-items: center;
-            justify-content: center;
-            transition: all 0.3s ease;
-            position: relative;
-            z-index: 2;
-        }
-
-        .step-circle i {
-            font-size: 12px;
-            color: white;
-            opacity: 0;
-            transition: opacity 0.3s ease;
-        }
-
-        .step-line {
-            width: 2px;
-            height: 32px;
-            background: #d1d5db;
-            margin-top: 6px;
-            transition: background 0.3s ease;
-        }
-
-        .profile-step:last-child .step-line {
-            display: none;
-        }
-
-        .step-content {
-            flex: 1;
-            padding: 2px 0 16px 0;
-        }
-
-        .step-label {
-            font-size: 14px;
-            font-weight: 600;
-            color: #6b7280;
-            margin-bottom: 2px;
-            line-height: 1.2;
-        }
-
-        .step-value {
-            font-size: 14px;
-            color: #9ca3af;
-            font-weight: 400;
-            line-height: 1.3;
-            margin-top: 2px;
-        }
-
-        /* 완료된 단계 스타일 */
-        .profile-step.completed .step-circle {
-            background: #10b981;
-            box-shadow: 0 2px 8px rgba(16, 185, 129, 0.3);
-        }
-
-        .profile-step.completed .step-circle i {
-            opacity: 1;
-        }
-
-        .profile-step.completed .step-line {
-            background: #10b981;
-        }
-
-        .profile-step.completed .step-value {
-            color: #374151;
-            font-weight: 500;
-        }
-
-        .profile-step.completed .step-label {
-            color: #374151;
-        }
-
-        /* 커리큘럼 생성 섹션 */
-        .curriculum-section {
-            margin-top: auto;
-            padding-top: 20px;
-            animation: slideIn 0.3s ease-out;
-            flex-shrink: 0;
-        }
-
-        .curriculum-divider {
-            height: 1px;
-            background: linear-gradient(to right, transparent, #e5e7eb, transparent);
-            margin: 0 0 20px 0;
-        }
-
-        .duration-selector {
-            margin-bottom: 16px;
-        }
-
-        .duration-label {
-            display: block;
-            font-size: 14px;
-            font-weight: 500;
-            color: #374151;
-            margin-bottom: 8px;
-        }
-
-        .duration-select {
-            width: 100%;
-            padding: 12px 16px;
-            border: 2px solid #e5e7eb;
-            border-radius: 8px;
-            background: white;
-            font-size: 14px;
-            color: #374151;
-            outline: none;
-            transition: all 0.2s ease;
-        }
-
-        .duration-select:focus {
-            border-color: #a855f7;
-            box-shadow: 0 0 0 3px rgba(168, 85, 247, 0.1);
-        }
-
-        .generate-curriculum-btn {
-            width: 100%;
-            padding: 14px 20px;
-            background: linear-gradient(135deg, #a855f7, #ec4899);
-            color: white;
-            border: none;
-            border-radius: 8px;
-            font-size: 14px;
-            font-weight: 600;
-            cursor: pointer;
-            display: flex;
-            align-items: center;
-            justify-content: center;
-            gap: 8px;
-            transition: all 0.2s ease;
-        }
-
-        .generate-curriculum-btn:hover {
-            transform: translateY(-1px);
-            box-shadow: 0 4px 16px rgba(168, 85, 247, 0.3);
-        }
-
-        .generate-curriculum-btn:disabled {
-            opacity: 0.5;
-            cursor: not-allowed;
-            transform: none;
-            box-shadow: none;
-        }
-
-        .generate-curriculum-btn i {
-            font-size: 16px;
-        }
-
-        @keyframes slideIn {
-            from {
-                opacity: 0;
-                transform: translateY(-10px);
-            }
-            to {
-                opacity: 1;
-                transform: translateY(0);
-            }
-        }
-
-        /* 모달 애니메이션 */
-        @keyframes fadeIn {
-            from {
-                opacity: 0;
-            }
-            to {
-                opacity: 1;
-            }
-        }
-
-        @keyframes fadeOut {
-            from {
-                opacity: 1;
-            }
-            to {
-                opacity: 0;
-            }
-        }
-
-        @keyframes slideUp {
-            from {
-                opacity: 0;
-                transform: translateY(30px) scale(0.95);
-            }
-            to {
-                opacity: 1;
-                transform: translateY(0) scale(1);
-            }
-        }
-
-        /* 예시 카드 */
-        .examples-section {
-            width: 100%;
-            max-width: 1200px;
-            margin-top: 40px;
-        }
-
-        .examples-title {
-            font-size: 16px;
-            font-weight: 600;
-            color: #6b7280;
-            text-align: center;
-            margin-bottom: 20px;
-            text-transform: uppercase;
-            letter-spacing: 0.5px;
-        }
-
-        .examples-grid {
-            display: grid;
-            grid-template-columns: repeat(4, 1fr);
-            gap: 20px;
-            max-width: 1200px;
-            margin: 0 auto;
-        }
-
-        .example-card {
-            background: white;
-            border: 1px solid #e5e7eb;
-            border-radius: 12px;
-            padding: 20px 16px;
-            text-align: center;
-            cursor: pointer;
-            transition: all 0.2s ease;
-            display: flex;
-            flex-direction: column;
-            align-items: center;
-            gap: 8px;
-        }
-
-        .example-card:hover {
-            border-color: #a855f7;
-            box-shadow: 0 4px 16px rgba(168, 85, 247, 0.1);
-            transform: translateY(-2px);
-        }
-
-        .example-icon {
-            font-size: 20px;
-            color: #a855f7;
-            margin-bottom: 8px;
-        }
-
-        .example-title {
-            font-size: 14px;
-            font-weight: 600;
-            color: #1f2937;
-            margin-bottom: 4px;
-        }
-
-        .example-description {
-            font-size: 12px;
-            color: #6b7280;
-            line-height: 1.4;
-        }
-
-        /* 알림 메시지 */
-        .notification {
-            position: fixed;
-            top: 20px;
-            right: 20px;
-            background: #10b981;
-            color: white;
-            padding: 12px 20px;
-            border-radius: 8px;
-            box-shadow: 0 4px 12px rgba(16, 185, 129, 0.3);
-            z-index: 1000;
-            opacity: 0;
-            transform: translateX(100%);
-            transition: all 0.3s ease;
-        }
-
-        .notification.show {
-            opacity: 1;
-            transform: translateX(0);
-        }
-
-        /* 반응형 디자인 */
-        @media (max-width: 768px) {
-            .sidebar {
-                width: 100%;
-                height: auto;
-                position: static;
-                padding: 20px;
-            }
-            
-            .main-content {
-                margin-left: 0;
-                padding: 20px 15px;
-            }
-            
-            .nav-menu {
-                display: flex;
-                overflow-x: auto;
-                gap: 10px;
-                padding-bottom: 10px;
-            }
-            
-            .nav-item {
-                margin-bottom: 0;
-                white-space: nowrap;
-            }
-
-            .welcome-title {
-                font-size: 24px;
-            }
-
-            .welcome-subtitle {
-                font-size: 18px;
-            }
-
-            .examples-grid {
-                grid-template-columns: 1fr 1fr;
-                gap: 16px;
-            }
-            
-            .chat-with-profile {
-                gap: 16px;
-                margin-bottom: 30px;
-            }
-        }
-
-        @media (max-width: 480px) {
-            .examples-grid {
-                grid-template-columns: 1fr;
-            }
-        }
-    </style>
-</head>
-<body>
-    <!-- 사이드바 -->
-    <div class="sidebar">
-        <div class="logo">
-            <h1>LearningMate</h1>
-            <p>개인화 학습 멘토</p>
-        </div>
-        
-        <ul class="nav-menu">
-            <li class="nav-item">
-                <a class="nav-link" data-page="datasource">
-                    <i class="fas fa-database"></i>
-                    데이터 원천 관리
-                </a>
-            </li>
-            <li class="nav-item">
-                <a class="nav-link active" data-page="chat">
-                    <i class="fas fa-bullseye"></i>
-                    맞춤형 학습 추천
-                </a>
-            </li>
-            <li class="nav-item">
-                <a class="nav-link" data-page="curriculum">
-                    <i class="fas fa-graduation-cap"></i>
-                    나의 커리큘럼
-                </a>
-            </li>
-            <li class="nav-item">
-                <a class="nav-link" data-page="profile">
-                    <i class="fas fa-robot"></i>
-                    AI 멘토
-                </a>
-            </li>
-            <li class="nav-item">
-                <a class="nav-link" data-page="settings">
-                    <i class="fas fa-cog"></i>
-                    설정
-                </a>
-            </li>
-        </ul>
-    </div>
->>>>>>> 26a989ac
 
     <!-- 메인 컨텐츠 -->
     <div class="main-content">
         <!-- 웰컴 섹션 -->
         <div class="welcome-section">
-<<<<<<< HEAD
+
             <div class="ai-avatar"></div>
-=======
-            <div class="ai-avatar">
-            </div>
->>>>>>> 26a989ac
+
             <h1 class="welcome-title">안녕하세요, <span id="userName">신민수</span>님</h1>
             <p class="welcome-subtitle" id="welcomeSubtitle">오늘 <span class="highlight">무엇을</span> 배우고 싶으신가요?</p>
         </div>
 
         <!-- 채팅과 프로필 영역 -->
         <div class="chat-with-profile">
-<<<<<<< HEAD
+          
             {% include 'components/chat.html' %}
             {% include 'components/profile.html' %}
         </div>
 
         <!-- 예시 섹션 -->
         {% include 'components/examples.html' %}
-=======
-            <!-- 채팅 컨테이너 -->
-            <div class="chat-container">
-            <div class="chat-messages" id="chatMessages">
-                <div class="message ai-message">
-                    <div class="message-avatar ai-avatar-small">AI</div>
-                    <div class="message-content" id="initialMessage">
-                        안녕하세요! LearningMate 입니다.<br>어떤 주제에 대해 배우고 싶으신지 알려주시면 맞춤형 학습 계획을 함께 만들어보겠습니다!
-                    </div>
-                </div>
-            </div>
-            
-            <div class="input-container">
-                <div class="input-wrapper">
-                    <textarea 
-                        id="messageInput" 
-                        class="message-input"
-                        placeholder="AI에게 질문하거나 요청을 입력하세요..."
-                        rows="1"
-                        onkeydown="handleKeyDown(event)"
-                        oninput="adjustTextareaHeight(this)"
-                    ></textarea>
-                    <div class="input-actions">
-                        <input type="file" id="fileInput" class="file-input" accept=".txt,.pdf,.doc,.docx">
-                        <button class="clear-button" onclick="clearChat()" title="대화 초기화">
-                            <i class="fas fa-trash"></i>
-                        </button>
-                        <button id="sendButton" class="send-button" onclick="sendMessage()" title="전송">
-                            <i class="fas fa-arrow-up"></i>
-                        </button>
-                    </div>
-                </div>
-            </div>
-        </div>
-        
-        <!-- 학습 프로필 카드 -->
-        <div class="profile-sidebar">
-            <div class="profile-card">
-                <h3>학습 프로필</h3>
-                <div class="profile-progress">
-                    <div class="profile-step" id="stepTopic">
-                        <div class="step-indicator">
-                            <div class="step-circle">
-                                <i class="fas fa-check"></i>
-                            </div>
-                            <div class="step-line"></div>
-                        </div>
-                        <div class="step-content">
-                            <div class="step-label">주제</div>
-                            <div id="profileTopic" class="step-value">설정 필요</div>
-                        </div>
-                    </div>
-                    
-                    <div class="profile-step" id="stepConstraints">
-                        <div class="step-indicator">
-                            <div class="step-circle">
-                                <i class="fas fa-check"></i>
-                            </div>
-                            <div class="step-line"></div>
-                        </div>
-                        <div class="step-content">
-                            <div class="step-label">조건</div>
-                            <div id="profileConstraints" class="step-value">설정 필요</div>
-                        </div>
-                    </div>
-                    
-                    <div class="profile-step" id="stepGoal">
-                        <div class="step-indicator">
-                            <div class="step-circle">
-                                <i class="fas fa-check"></i>
-                            </div>
-                        </div>
-                        <div class="step-content">
-                            <div class="step-label">목표</div>
-                            <div id="profileGoal" class="step-value">설정 필요</div>
-                        </div>
-                    </div>
-                </div>
-                
-                <!-- 학습 기간 선택 및 커리큘럼 생성 -->
-                <div id="curriculumSection" class="curriculum-section" style="display: none;">
-                    <div class="curriculum-divider"></div>
-                    
-                    <div class="duration-selector">
-                        <label for="learningDuration" class="duration-label">학습 기간 설정</label>
-                        <select id="learningDuration" class="duration-select">
-                            <option value="1">1개월</option>
-                            <option value="2">2개월</option>
-                            <option value="3" selected>3개월</option>
-                            <option value="4">4개월</option>
-                            <option value="5">5개월</option>
-                            <option value="6">6개월</option>
-                        </select>
-                    </div>
-                    
-                    <button id="generateCurriculumBtn" class="generate-curriculum-btn" onclick="generateCurriculum()">
-                        <i class="fas fa-magic"></i>
-                        맞춤형 커리큘럼 생성
-                    </button>
-                </div>
-            </div>
-        </div>
-        </div>
 
-        <!-- 예시 섹션 -->
-        <div class="examples-section">
-            <h3 class="examples-title">예시로 시작해보세요</h3>
-            <div class="examples-grid">
-                <div class="example-card" onclick="useExample('Python 프로그래밍을 처음부터 배우고 싶어요')">
-                    <div class="example-icon">
-                        <i class="fab fa-python"></i>
-                    </div>
-                    <div class="example-title">프로그래밍 학습</div>
-                    <div class="example-description">Python 처음부터 배우기</div>
-                </div>
-                
-                <div class="example-card" onclick="useExample('영어 회화 실력을 향상시키고 싶습니다')">
-                    <div class="example-icon">
-                        <i class="fas fa-language"></i>
-                    </div>
-                    <div class="example-title">언어 학습</div>
-                    <div class="example-description">영어 회화 향상 계획</div>
-                </div>
-                
-                <div class="example-card" onclick="useExample('데이터 과학 공부 계획을 세워주세요')">
-                    <div class="example-icon">
-                        <i class="fas fa-chart-bar"></i>
-                    </div>
-                    <div class="example-title">데이터 과학</div>
-                    <div class="example-description">체계적인 학습 로드맵</div>
-                </div>
-                
-                <div class="example-card" onclick="useExample('AI와 머신러닝에 대해 알고 싶어요')">
-                    <div class="example-icon">
-                        <i class="fas fa-brain"></i>
-                    </div>
-                    <div class="example-title">AI/ML 학습</div>
-                    <div class="example-description">인공지능 기초부터</div>
-                </div>
-            </div>
-        </div>
->>>>>>> 26a989ac
     </div>
 
     <!-- 알림 -->
     <div id="notification" class="notification"></div>
 
-<<<<<<< HEAD
     <!-- Modular JavaScript -->
     <script src="/static/js/utils.js?v={{ timestamp }}"></script>
     <script src="/static/js/navigation.js"></script>
@@ -945,4527 +63,5 @@
         console.log('세션 ID:', SESSION_ID);
     </script>
     <script src="/static/js/app.js"></script>
-=======
-    <script>
-        const chatMessages = document.getElementById('chatMessages');
-        const messageInput = document.getElementById('messageInput');
-        const sendButton = document.getElementById('sendButton');
-
-        // 사용자 이름 설정 (여기서 변경하세요)
-        const USER_NAME = "신민수"; // 원하는 이름으로 변경
-        
-        // 서버에서 전달받은 세션 ID
-        const SESSION_ID = "{{ session_id }}";
-        console.log('세션 ID:', SESSION_ID);
-
-        // 커리큘럼 생성 상태 추적
-        let isGeneratingCurriculum = false;
-
-        // 사용자 정보 관리
-        let currentUser = {
-            name: USER_NAME,
-            profile: {}
-        };
-        
-        // 로컬스토리지 관리 객체
-        const StorageManager = {
-            keys: {
-                CURRENT_PROFILE: 'currentProfile',
-                GENERATED_CURRICULUM: 'generatedCurriculum',
-                CURRICULUM_PROGRESS: 'curriculumProgress',
-                SELECTED_MENTORS: 'selectedMentors',
-                LAST_SESSION_ID: 'lastSessionId',
-                USER_INFO: 'learnai_user'
-            },
-
-            // 데이터 저장
-            set(key, value) {
-                try {
-                    const serializedValue = typeof value === 'string' ? value : JSON.stringify(value);
-                    localStorage.setItem(key, serializedValue);
-                    console.log(`💾 LocalStorage 저장: ${key}`, value);
-                } catch (error) {
-                    console.error(`❌ LocalStorage 저장 실패: ${key}`, error);
-                }
-            },
-
-            // 데이터 가져오기
-            get(key, defaultValue = null) {
-                try {
-                    const value = localStorage.getItem(key);
-                    if (value === null) return defaultValue;
-                    
-                    // JSON 파싱 시도
-                    try {
-                        return JSON.parse(value);
-                    } catch {
-                        // JSON이 아닌 경우 원본 문자열 반환
-                        return value;
-                    }
-                } catch (error) {
-                    console.error(`❌ LocalStorage 읽기 실패: ${key}`, error);
-                    return defaultValue;
-                }
-            },
-
-            // 데이터 삭제
-            remove(key) {
-                try {
-                    localStorage.removeItem(key);
-                    console.log(`🗑️ LocalStorage 삭제: ${key}`);
-                } catch (error) {
-                    console.error(`❌ LocalStorage 삭제 실패: ${key}`, error);
-                }
-            },
-
-            // 여러 키 일괄 삭제
-            removeMultiple(keys) {
-                keys.forEach(key => this.remove(key));
-            },
-
-            // 전체 초기화
-            clear() {
-                try {
-                    localStorage.clear();
-                    console.log('🧹 LocalStorage 전체 초기화');
-                } catch (error) {
-                    console.error('❌ LocalStorage 초기화 실패', error);
-                }
-            },
-
-            // 프로필 관련 메서드
-            profile: {
-                set(topic, constraints, goal) {
-                    const profileData = { topic, constraints, goal };
-                    StorageManager.set(StorageManager.keys.CURRENT_PROFILE, profileData);
-                    return profileData;
-                },
-                
-                get() {
-                    return StorageManager.get(StorageManager.keys.CURRENT_PROFILE, { topic: '', constraints: '', goal: '' });
-                },
-                
-                clear() {
-                    StorageManager.remove(StorageManager.keys.CURRENT_PROFILE);
-                }
-            },
-
-            // 커리큘럼 관련 메서드
-            curriculum: {
-                set(curriculumData) {
-                    StorageManager.set(StorageManager.keys.GENERATED_CURRICULUM, curriculumData);
-                    return curriculumData;
-                },
-                
-                get() {
-                    return StorageManager.get(StorageManager.keys.GENERATED_CURRICULUM, null);
-                },
-                
-                clear() {
-                    StorageManager.remove(StorageManager.keys.GENERATED_CURRICULUM);
-                },
-
-                // 진행도 관련
-                progress: {
-                    set(completedWeeks) {
-                        StorageManager.set(StorageManager.keys.CURRICULUM_PROGRESS, completedWeeks);
-                        return completedWeeks;
-                    },
-                    
-                    get() {
-                        return StorageManager.get(StorageManager.keys.CURRICULUM_PROGRESS, []);
-                    },
-                    
-                    add(weekIndex) {
-                        const current = this.get();
-                        if (!current.includes(weekIndex)) {
-                            const updated = [...current, weekIndex].sort((a, b) => a - b);
-                            this.set(updated);
-                            return updated;
-                        }
-                        return current;
-                    },
-                    
-                    remove(weekIndex) {
-                        const current = this.get();
-                        const updated = current.filter(week => week !== weekIndex);
-                        this.set(updated);
-                        return updated;
-                    },
-                    
-                    clear() {
-                        StorageManager.remove(StorageManager.keys.CURRICULUM_PROGRESS);
-                    }
-                }
-            },
-
-            // 멘토 관련 메서드
-            mentors: {
-                set(selectedMentors) {
-                    StorageManager.set(StorageManager.keys.SELECTED_MENTORS, selectedMentors);
-                    return selectedMentors;
-                },
-                
-                get() {
-                    return StorageManager.get(StorageManager.keys.SELECTED_MENTORS, []);
-                },
-                
-                clear() {
-                    StorageManager.remove(StorageManager.keys.SELECTED_MENTORS);
-                }
-            },
-
-            // 세션 관리
-            session: {
-                setId(sessionId) {
-                    StorageManager.set(StorageManager.keys.LAST_SESSION_ID, sessionId);
-                },
-                
-                getId() {
-                    return StorageManager.get(StorageManager.keys.LAST_SESSION_ID, null);
-                },
-
-                isNew(currentSessionId) {
-                    const storedSessionId = this.getId();
-                    return !storedSessionId || storedSessionId !== currentSessionId;
-                }
-            },
-
-            // 사용자 정보 관리
-            user: {
-                set(userData) {
-                    StorageManager.set(StorageManager.keys.USER_INFO, userData);
-                    return userData;
-                },
-                
-                get() {
-                    return StorageManager.get(StorageManager.keys.USER_INFO, null);
-                },
-                
-                clear() {
-                    StorageManager.remove(StorageManager.keys.USER_INFO);
-                }
-            }
-        };
-
-        // 쿠키 읽기 함수
-        function getCookie(name) {
-            const value = `; ${document.cookie}`;
-            const parts = value.split(`; ${name}=`);
-            if (parts.length === 2) return parts.pop().split(';').shift();
-            return null;
-        }
-
-        // 간단한 마크다운 포맷팅 함수
-        function formatSimpleMarkdown(text) {
-            return text
-                // **굵은글씨** -> <strong>굵은글씨</strong>
-                .replace(/\*\*(.*?)\*\*/g, '<strong>$1</strong>')
-                // 줄바꿈 처리
-                .replace(/\n/g, '<br>')
-                // 불릿 포인트 처리
-                .replace(/^- (.*$)/gim, '• $1')
-                .replace(/^\* (.*$)/gim, '• $1');
-        }
-
-        // 학습 프로필 업데이트 함수
-        function updateLearningProfile(topic, constraints, goal) {
-            const profileTopic = document.getElementById('profileTopic');
-            const profileConstraints = document.getElementById('profileConstraints');
-            const profileGoal = document.getElementById('profileGoal');
-            
-            const stepTopic = document.getElementById('stepTopic');
-            const stepConstraints = document.getElementById('stepConstraints');
-            const stepGoal = document.getElementById('stepGoal');
-            
-            // 주제 업데이트
-            if (topic) {
-                profileTopic.textContent = topic;
-                stepTopic.classList.add('completed');
-            } else {
-                profileTopic.textContent = '설정 필요';
-                stepTopic.classList.remove('completed');
-            }
-            
-            // 조건 업데이트
-            if (constraints) {
-                profileConstraints.textContent = constraints;
-                stepConstraints.classList.add('completed');
-            } else {
-                profileConstraints.textContent = '설정 필요';
-                stepConstraints.classList.remove('completed');
-            }
-            
-            // 목표 업데이트
-            if (goal) {
-                profileGoal.textContent = goal;
-                stepGoal.classList.add('completed');
-            } else {
-                profileGoal.textContent = '설정 필요';
-                stepGoal.classList.remove('completed');
-            }
-
-            // 프로필이 모두 완성되었는지 확인하고 커리큘럼 섹션 표시/숨김
-            const profileComplete = topic && constraints && goal;
-            const curriculumSection = document.getElementById('curriculumSection');
-            const profileCard = document.querySelector('.profile-card');
-            
-            if (profileComplete && curriculumSection) {
-                curriculumSection.style.display = 'block';
-                profileCard.classList.add('with-curriculum');
-                console.log('✅ 프로필 완성 - 커리큘럼 섹션 표시, 카드 높이 조정');
-            } else if (curriculumSection) {
-                curriculumSection.style.display = 'none';
-                profileCard.classList.remove('with-curriculum');
-                console.log('❌ 프로필 미완성 - 커리큘럼 섹션 숨김, 카드 기본 높이');
-            }
-        }
-
-        // AI 응답에서 프로필 정보 추출 및 업데이트
-        function extractAndUpdateProfile(message) {
-            // Assessment 관련 메시지에서 프로필 정보 추출 시도
-            if (message.includes('파이썬 학습 조건') || message.includes('파이썬 학습 목표') || message.includes('학습 프로필 분석 완료')) {
-                // 실제로는 서버에서 전달받아야 하지만, 임시로 저장된 프로필 사용
-                const profile = StorageManager.profile.get();
-                if (profile.topic || profile.constraints || profile.goal) {
-                    updateLearningProfile(profile.topic, profile.constraints, profile.goal);
-                }
-            }
-        }
-
-        // 커리큘럼 생성 함수
-        async function generateCurriculum() {
-            const generateBtn = document.getElementById('generateCurriculumBtn');
-            const durationSelect = document.getElementById('learningDuration');
-            
-            if (!generateBtn || !durationSelect) {
-                console.error('커리큘럼 생성 요소를 찾을 수 없습니다.');
-                return;
-            }
-            
-            const selectedDuration = durationSelect.value;
-            console.log(`🚀 커리큘럼 생성 시작 - 기간: ${selectedDuration}개월`);
-            
-            // 1. 생성 상태 시작
-            isGeneratingCurriculum = true;
-            
-            // 2. 먼저 "나의 커리큘럼" 탭으로 이동
-            switchToTab('curriculum');
-            
-            // 3. 로딩 상태 표시
-            const curriculumContent = document.getElementById('curriculumContent');
-            if (curriculumContent) {
-                displayLoadingState(curriculumContent);
-            }
-            
-            // 4. 버튼 비활성화 및 로딩 상태
-            generateBtn.disabled = true;
-            generateBtn.innerHTML = '<i class="fas fa-spinner fa-spin"></i> 커리큘럼 생성 중...';
-            
-            try {
-                // 커리큘럼 생성 요청 메시지를 입력 필드에 설정하고 전송
-                const curriculumMessage = `${selectedDuration}개월 학습 기간으로 맞춤형 커리큘럼을 생성해주세요.`;
-                messageInput.value = curriculumMessage;
-                
-                // 일반 sendMessage 함수 호출
-                await sendMessage();
-                
-                // 실시간 데이터 수신 플래그
-                window.curriculumDataReceived = false;
-                
-                console.log('✅ 커리큘럼 생성 요청 완료');
-                
-            } catch (error) {
-                console.error('❌ 커리큘럼 생성 오류:', error);
-                isGeneratingCurriculum = false;
-                showNotification('커리큘럼 생성 중 오류가 발생했습니다. 다시 시도해주세요.', 'error');
-                
-                // 에러 발생 시 커리큘럼 페이지 복원
-                const curriculumContent = document.getElementById('curriculumContent');
-                if (curriculumContent) {
-                    showCurriculumContent(curriculumContent);
-                }
-                
-            } finally {
-                // 버튼 복원
-                generateBtn.disabled = false;
-                generateBtn.innerHTML = '<i class="fas fa-magic"></i> 맞춤형 커리큘럼 생성';
-            }
-        }
-
-        // 커리큘럼 완료 상태를 다시 확인하는 함수
-        async function checkCurriculumCompletion() {
-            console.log('🔍 커리큘럼 완료 상태 재확인 시작');
-            
-            try {
-                // 최근 생성된 커리큘럼 확인
-                const curriculumData = StorageManager.curriculum.get();
-                if (curriculumData) {
-                    console.log('✅ 커리큘럼 발견 - 생성 완료 처리');
-                    
-                    // 생성 완료 플래그 해제
-                    isGeneratingCurriculum = false;
-                    
-                    // 커리큘럼 표시
-                    const curriculumContent = document.getElementById('curriculumContent');
-                    if (curriculumContent) {
-                        displayCurriculumCards(curriculumContent, curriculumData);
-                        showNotification('커리큘럼이 완성되었습니다!', 'success');
-                    }
-                    
-                    return;
-                }
-                
-                // 실시간 확인만 수행 (타임아웃 제거)
-                console.log('⏳ 커리큘럼 생성을 계속 기다립니다 (타임아웃 없음)');
-                
-            } catch (error) {
-                console.error('커리큘럼 완료 확인 오류:', error);
-                isGeneratingCurriculum = false;
-            }
-        }
-        
-        // 커리큘럼 데이터를 화면에 표시하는 함수
-        function displayCurriculumData(curriculumData) {
-            try {
-                console.log('🔄 displayCurriculumData 호출됨:', curriculumData.title);
-                
-                // 저장된 데이터 다시 확인
-                const storedData = StorageManager.curriculum.get();
-                if (storedData) {
-                    console.log('📦 저장된 커리큘럼 확인:', storedData.title);
-                }
-                
-                // 커리큘럼 페이지에 직접 표시 (localStorage 재읽기 방지)
-                const curriculumContent = document.getElementById('curriculumContent');
-                if (curriculumContent) {
-                    console.log('🖥️ displayCurriculumCards 직접 호출');
-                    displayCurriculumCards(curriculumContent, curriculumData);
-                } else {
-                    console.log('❌ curriculumContent 요소를 찾을 수 없음');
-                }
-                
-                console.log('✅ 커리큘럼 데이터 표시 완료:', curriculumData.title);
-            } catch (error) {
-                console.error('❌ 커리큘럼 표시 오류:', error);
-                showNotification('커리큘럼 표시 중 오류가 발생했습니다.', 'error');
-            }
-        }
-
-        // 초기화
-        document.addEventListener('DOMContentLoaded', function() {
-            updateUserDisplay(); // 페이지 로드시 이름 업데이트
-            loadUserProfile();
-            setupNavigation();
-            
-            // 새 세션인지 확인 (쿠키의 세션 ID가 방금 생성되었는지)
-            const currentSessionId = getCookie('session_id');
-            const isNewSession = StorageManager.session.isNew(currentSessionId);
-            
-            if (isNewSession) {
-                console.log('🆕 새 세션 감지 - 프로필 및 데이터 초기화');
-                // 새 세션이면 이전 데이터 완전 초기화
-                StorageManager.profile.clear();
-                StorageManager.curriculum.clear();
-                StorageManager.curriculum.progress.clear();
-                updateLearningProfile('', '', '');
-                
-                // 현재 세션 ID 저장
-                StorageManager.session.setId(currentSessionId);
-            } else {
-                console.log('🔄 기존 세션 복원');
-                // 기존 세션이면 프로필 복원
-                const existingProfile = StorageManager.profile.get();
-                if (existingProfile.topic || existingProfile.constraints || existingProfile.goal) {
-                    updateLearningProfile(existingProfile.topic, existingProfile.constraints, existingProfile.goal);
-                    console.log('🔄 기존 프로필 복원:', existingProfile);
-                } else {
-                    updateLearningProfile('', '', '');
-                }
-            }
-            
-            // 생성 상태 초기화
-            isGeneratingCurriculum = false;
-            
-            // 기본 페이지를 맞춤형 학습 추천으로 설정
-            navigateToPage('chat');
-            
-            // 커리큘럼이 있다면 채팅 페이지에서도 표시 가능하도록 설정
-            if (existingCurriculum) {
-                console.log('📚 기존 커리큘럼 데이터 확인됨');
-            }
-        });
-
-        // 네비게이션 설정
-        function setupNavigation() {
-            const navLinks = document.querySelectorAll('.nav-link');
-            navLinks.forEach(link => {
-                link.addEventListener('click', function(e) {
-                    e.preventDefault();
-                    
-                    // 즉시 페이지 최상단으로 스크롤
-                    window.scrollTo({ top: 0, behavior: 'smooth' });
-                    
-                    // 활성 상태 변경
-                    navLinks.forEach(l => l.classList.remove('active'));
-                    this.classList.add('active');
-                    
-                    const page = this.dataset.page;
-                    navigateToPage(page);
-                });
-            });
-        }
-
-        // 탭 전환 함수 (프로그래밍 방식)
-        function switchToTab(tabName) {
-            const navLinks = document.querySelectorAll('.nav-link');
-            
-            // 모든 탭의 활성 상태 제거
-            navLinks.forEach(link => link.classList.remove('active'));
-            
-            // 해당 탭 활성화
-            const targetTab = document.querySelector(`[data-page="${tabName}"]`);
-            if (targetTab) {
-                targetTab.classList.add('active');
-                navigateToPage(tabName);
-                
-                // 페이지 최상단으로 스크롤
-                window.scrollTo({ top: 0, behavior: 'smooth' });
-            }
-        }
-
-        // 페이지 네비게이션
-        function navigateToPage(page) {
-            // 페이지 전환 시 항상 최상단으로 스크롤
-            window.scrollTo({ top: 0, behavior: 'smooth' });
-            
-            const welcomeSubtitle = document.getElementById('welcomeSubtitle');
-            const initialMessage = document.getElementById('initialMessage');
-            
-            // 모든 동적으로 생성된 섹션들 제거 (멘토 프로필 섹션 등)
-            const mentorProfileSection = document.getElementById('mentorProfileSection');
-            if (mentorProfileSection) {
-                mentorProfileSection.remove();
-            }
-            
-            // AI 멘토 페이지가 아닌 다른 페이지로 이동할 때 멘토 선택 상태 초기화
-            if (page !== 'profile') {
-                // 선택된 멘토 목록 초기화
-                selectedMentors = [];
-                finalSelectedMentors = [];
-                
-                // 멘토 선택 정보 제거
-                StorageManager.mentors.clear();
-                
-                // 멘토 선택 표시 영역 초기화
-                const selectedMentorsDisplay = document.getElementById('selectedMentors');
-                if (selectedMentorsDisplay) {
-                    selectedMentorsDisplay.innerHTML = '<div style="color: #6b7280; font-size: 14px;">선택된 멘토들이 여기에 표시됩니다</div>';
-                }
-                
-                // 모든 멘토 카드의 선택 상태 제거
-                const mentorCards = document.querySelectorAll('.mentor-card');
-                mentorCards.forEach(card => {
-                    card.style.borderColor = '#e5e7eb';
-                    card.style.background = 'white';
-                });
-            }
-            
-            if (page === 'datasource') {
-                // 학습 데이터 원천 모드
-                welcomeSubtitle.innerHTML = '<span class="highlight">학습 데이터 원천</span> 관리';
-                
-                // 대화창과 프로필 영역 숨기기
-                const chatWithProfile = document.querySelector('.chat-with-profile');
-                const examplesSection = document.querySelector('.examples-section');
-                const curriculumContent = document.getElementById('curriculumContent');
-                const mentorContent = document.getElementById('mentorContent');
-                
-                if (chatWithProfile) chatWithProfile.style.display = 'none';
-                if (examplesSection) examplesSection.style.display = 'none';
-                if (curriculumContent) curriculumContent.style.display = 'none';
-                if (mentorContent) mentorContent.style.display = 'none';
-                
-                // 데이터 원천 컨텐츠 영역 생성 또는 표시
-                let datasourceContent = document.getElementById('datasourceContent');
-                if (!datasourceContent) {
-                    datasourceContent = document.createElement('div');
-                    datasourceContent.id = 'datasourceContent';
-                    datasourceContent.style.cssText = `
-                        width: 900px;
-                        background: white;
-                        border-radius: 16px;
-                        box-shadow: 0 4px 24px rgba(0,0,0,0.1);
-                        padding: 40px;
-                        margin: 20px 0;
-                    `;
-                    
-                    const welcomeSection = document.querySelector('.welcome-section');
-                    welcomeSection.parentNode.insertBefore(datasourceContent, welcomeSection.nextSibling);
-                }
-                
-                // 데이터 원천 UI 내용
-                datasourceContent.innerHTML = `
-                    <div style="margin-bottom: 30px;">
-                        <h2 style="font-size: 24px; font-weight: 700; color: #1f2937; margin-bottom: 10px;">
-                            커리큘럼 생성 데이터 원천
-                        </h2>
-                        <p style="color: #6b7280; font-size: 14px;">
-                            AI가 맞춤형 커리큘럼을 생성할 때 참고하는 데이터 소스를 관리합니다.
-                        </p>
-                    </div>
-                    
-                    <div style="display: grid; grid-template-columns: repeat(3, 1fr); gap: 20px; margin-bottom: 30px;">
-                        <!-- 사내 문서 -->
-                        <div style="
-                            background: white;
-                            padding: 25px;
-                            border-radius: 12px;
-                            border: 1px solid #e5e7eb;
-                            box-shadow: 0 2px 8px rgba(0,0,0,0.05);
-                            position: relative;
-                            overflow: hidden;
-                        ">
-                            <i class="fas fa-file-alt" style="font-size: 32px; margin-bottom: 15px; color: #667eea;"></i>
-                            <h3 style="font-size: 18px; font-weight: 600; margin-bottom: 8px; color: #1f2937;">사내 문서</h3>
-                            <p style="font-size: 13px; color: #6b7280; margin-bottom: 15px;">기술 문서, 가이드라인, 매뉴얼</p>
-                            
-                            <!-- 파일 형식 아이콘들 -->
-                            <div style="display: flex; gap: 10px; margin-bottom: 15px;">
-                                <div style="
-                                    width: 45px;
-                                    height: 45px;
-                                    background: #f3f4f6;
-                                    border-radius: 50%;
-                                    display: flex;
-                                    align-items: center;
-                                    justify-content: center;
-                                    box-shadow: 0 2px 8px rgba(0,0,0,0.05);
-                                ">
-                                    <i class="fas fa-file-pdf" style="color: #DC2626; font-size: 20px;"></i>
-                                </div>
-                                <div style="
-                                    width: 45px;
-                                    height: 45px;
-                                    background: #f3f4f6;
-                                    border-radius: 50%;
-                                    display: flex;
-                                    align-items: center;
-                                    justify-content: center;
-                                    box-shadow: 0 2px 8px rgba(0,0,0,0.05);
-                                ">
-                                    <i class="fas fa-file-powerpoint" style="color: #EA580C; font-size: 20px;"></i>
-                                </div>
-                            </div>
-                            
-                            <div style="
-                                background: #f3f4f6;
-                                padding: 8px 12px;
-                                border-radius: 8px;
-                                font-size: 12px;
-                                display: inline-block;
-                                color: #4b5563;
-                            ">
-                                <i class="fas fa-check-circle" style="color: #10b981;"></i> 127개 연동됨
-                            </div>
-                        </div>
-                        
-                        <!-- 교육 영상 -->
-                        <div style="
-                            background: white;
-                            padding: 25px;
-                            border-radius: 12px;
-                            border: 1px solid #e5e7eb;
-                            box-shadow: 0 2px 8px rgba(0,0,0,0.05);
-                        ">
-                            <i class="fas fa-video" style="font-size: 32px; margin-bottom: 15px; color: #8b5cf6;"></i>
-                            <h3 style="font-size: 18px; font-weight: 600; margin-bottom: 8px; color: #1f2937;">교육 영상</h3>
-                            <p style="font-size: 13px; color: #6b7280; margin-bottom: 15px;">사내 교육 콘텐츠, 웨비나</p>
-                            
-                            <!-- K-MOOC 로고 -->
-                            <div style="display: flex; gap: 10px; margin-bottom: 15px;">
-                                <div style="
-                                    width: 45px;
-                                    height: 45px;
-                                    background: #f3f4f6;
-                                    border-radius: 50%;
-                                    display: flex;
-                                    align-items: center;
-                                    justify-content: center;
-                                    box-shadow: 0 2px 8px rgba(0,0,0,0.05);
-                                    font-weight: 700;
-                                    font-size: 10px;
-                                    color: #1E40AF;
-                                ">
-                                    K-MOOC
-                                </div>
-                            </div>
-                            
-                            <div style="
-                                background: #f3f4f6;
-                                padding: 8px 12px;
-                                border-radius: 8px;
-                                font-size: 12px;
-                                display: inline-block;
-                                color: #4b5563;
-                            ">
-                                <i class="fas fa-check-circle" style="color: #10b981;"></i> 1개 연동됨
-                            </div>
-                        </div>
-                        
-                        <!-- 외부 웹 -->
-                        <div style="
-                            background: white;
-                            padding: 25px;
-                            border-radius: 12px;
-                            border: 1px solid #e5e7eb;
-                            box-shadow: 0 2px 8px rgba(0,0,0,0.05);
-                        ">
-                            <i class="fas fa-globe" style="font-size: 32px; margin-bottom: 15px; color: #a78bfa;"></i>
-                            <h3 style="font-size: 18px; font-weight: 600; margin-bottom: 8px; color: #1f2937;">외부 웹</h3>
-                            <p style="font-size: 13px; color: #6b7280; margin-bottom: 15px;">공식 문서, 튜토리얼, 블로그</p>
-                            
-                            <!-- DuckDuckGo 로고 -->
-                            <div style="display: flex; gap: 10px; margin-bottom: 15px;">
-                                <div style="
-                                    width: 45px;
-                                    height: 45px;
-                                    background: #f3f4f6;
-                                    border-radius: 50%;
-                                    display: flex;
-                                    align-items: center;
-                                    justify-content: center;
-                                    box-shadow: 0 2px 8px rgba(0,0,0,0.05);
-                                    padding: 8px;
-                                ">
-                                    <img src="https://upload.wikimedia.org/wikipedia/en/thumb/8/88/DuckDuckGo_logo.svg/1200px-DuckDuckGo_logo.svg.png" 
-                                         alt="DuckDuckGo" 
-                                         style="width: 100%; height: 100%; object-fit: contain;"
-                                    />
-                                </div>
-                            </div>
-                            
-                            <div style="
-                                background: #f3f4f6;
-                                padding: 8px 12px;
-                                border-radius: 8px;
-                                font-size: 12px;
-                                display: inline-block;
-                                color: #4b5563;
-                            ">
-                                <i class="fas fa-check-circle" style="color: #10b981;"></i> 1개 연동됨
-                            </div>
-                        </div>
-                    </div>
-                    
-                    <!-- 최근 업데이트 -->
-                    <div style="
-                        background: #f9fafb;
-                        padding: 25px;
-                        border-radius: 12px;
-                        border: 1px solid #e5e7eb;
-                    ">
-                        <h3 style="font-size: 16px; font-weight: 600; color: #374151; margin-bottom: 15px;">
-                            <i class="fas fa-sync-alt" style="margin-right: 8px; color: #6366f1;"></i>
-                            최근 업데이트된 데이터
-                        </h3>
-                        <div style="space-y: 10px;">
-                            <div style="display: flex; justify-content: space-between; padding: 10px 0; border-bottom: 1px solid #e5e7eb;">
-                                <span style="color: #4b5563; font-size: 14px;">
-                                    <i class="fas fa-file-alt" style="color: #667eea; margin-right: 8px;"></i>
-                                    Python 개발 가이드 v2.1
-                                </span>
-                                <span style="color: #9ca3af; font-size: 12px;">2시간 전</span>
-                            </div>
-                            <div style="display: flex; justify-content: space-between; padding: 10px 0; border-bottom: 1px solid #e5e7eb;">
-                                <span style="color: #4b5563; font-size: 14px;">
-                                    <i class="fas fa-video" style="color: #f5576c; margin-right: 8px;"></i>
-                                    React 18 마이그레이션 웨비나
-                                </span>
-                                <span style="color: #9ca3af; font-size: 12px;">5시간 전</span>
-                            </div>
-                            <div style="display: flex; justify-content: space-between; padding: 10px 0;">
-                                <span style="color: #4b5563; font-size: 14px;">
-                                    <i class="fas fa-globe" style="color: #00f2fe; margin-right: 8px;"></i>
-                                    AWS Lambda 공식 문서
-                                </span>
-                                <span style="color: #9ca3af; font-size: 12px;">1일 전</span>
-                            </div>
-                        </div>
-                    </div>
-                    
-                    <!-- 액션 버튼들 -->
-                    <div style="margin-top: 30px; text-align: center; display: flex; gap: 15px; justify-content: center;">
-                        <button style="
-                            background: linear-gradient(135deg, #667eea, #764ba2);
-                            color: white;
-                            padding: 12px 30px;
-                            border: none;
-                            border-radius: 8px;
-                            font-size: 15px;
-                            font-weight: 600;
-                            cursor: pointer;
-                            transition: transform 0.2s;
-                            width: 220px;
-                        " onmouseover="this.style.transform='scale(1.05)'" onmouseout="this.style.transform='scale(1)'">
-                            <i class="fas fa-plus-circle" style="margin-right: 8px;"></i>
-                            새 데이터 원천 추가
-                        </button>
-                        
-                        <button onclick="switchToTab('chat')" style="
-                            background: linear-gradient(135deg, #a855f7, #ec4899);
-                            color: white;
-                            border: none;
-                            padding: 12px 30px;
-                            border-radius: 8px;
-                            font-size: 15px;
-                            font-weight: 600;
-                            cursor: pointer;
-                            transition: transform 0.2s;
-                            width: 220px;
-                        " onmouseover="this.style.transform='scale(1.05)'" onmouseout="this.style.transform='scale(1)'">
-                            <i class="fas fa-bullseye" style="margin-right: 8px;"></i>
-                            맞춤형 학습 추천 시작
-                        </button>
-                    </div>
-                `;
-                
-                datasourceContent.style.display = 'block';
-                return;
-            } else if (page === 'chat') {
-                // 맞춤형 학습 추천 모드
-                welcomeSubtitle.innerHTML = '오늘 <span class="highlight">무엇을</span> 배우고 싶으신가요?';
-                
-                // 초기 메시지 업데이트
-                const initialMessage = document.getElementById('initialMessage');
-                if (initialMessage) {
-                    initialMessage.textContent = '안녕하세요! LearningMate의 학습 멘토입니다. 어떤 주제에 대해 배우고 싶으신지 알려주세요. 맞춤형 학습 계획을 함께 만들어보겠습니다.';
-                }
-                
-                // 기존 커리큘럼이 있다면 복원
-                const existingCurriculum = StorageManager.curriculum.get();
-                if (existingCurriculum) {
-                    try {
-                        console.log('🔄 채팅 페이지에서 기존 커리큘럼 복원:', existingCurriculum.title);
-                        
-                        // 커리큘럼 컨텐츠 영역 확인/생성
-                        let curriculumContent = document.getElementById('curriculumContent');
-                        if (!curriculumContent) {
-                            curriculumContent = document.createElement('div');
-                            curriculumContent.id = 'curriculumContent';
-                            const welcomeSection = document.querySelector('.welcome-section');
-                            welcomeSection.parentNode.insertBefore(curriculumContent, welcomeSection.nextSibling);
-                        }
-                        
-                        // 커리큘럼 컨텐츠를 전체 화면 레이아웃으로 설정
-                        curriculumContent.style.cssText = `
-                            width: 900px;
-                            height: 600px;
-                            background: white;
-                            border-radius: 12px;
-                            border: 1px solid #d1d5db;
-                            margin: 20px 0;
-                            position: relative;
-                            display: block;
-                            padding: 20px;
-                        `;
-                        
-                        // 커리큘럼 표시
-                        showCurriculumContent(curriculumContent);
-                        
-                    } catch (e) {
-                        console.error('커리큘럼 복원 오류:', e);
-                    }
-                }
-                
-                // 채팅 기록이 비어있을 때만 초기 메시지 설정
-                const chatMessages = document.getElementById('chatMessages');
-                if (chatMessages) {
-                    const existingMessages = chatMessages.querySelectorAll('.message');
-                    
-                    // 기본 초기 메시지만 있거나 메시지가 아예 없는 경우에만 초기화
-                    if (existingMessages.length <= 1) {
-                        chatMessages.innerHTML = `
-                            <div class="message ai-message">
-                                <div class="message-avatar ai-avatar-small">AI</div>
-                                <div class="message-content" id="initialMessage">
-                                    안녕하세요! LearningMate 입니다.<br>어떤 주제에 대해 배우고 싶으신지 알려주시면 맞춤형 학습 계획을 함께 만들어보겠습니다!
-                                </div>
-                            </div>
-                        `;
-                    }
-                    // 이미 대화가 진행 중이면 채팅 기록을 유지
-                }
-                
-                // 입력창 초기화
-                const messageInput = document.getElementById('messageInput');
-                if (messageInput) {
-                    messageInput.value = '';
-                    messageInput.style.height = 'auto';
-                }
-                
-                // 기존 프로필이 있으면 복원, 없으면 초기화
-                const existingProfile = StorageManager.profile.get();
-                if (existingProfile.topic || existingProfile.constraints || existingProfile.goal) {
-                    updateLearningProfile(existingProfile.topic, existingProfile.constraints, existingProfile.goal);
-                    console.log('🔄 채팅 페이지에서 프로필 복원:', existingProfile);
-                } else {
-                    updateLearningProfile('', '', '');
-                }
-                
-                // 대화창과 프로필, 예시 영역 다시 보이기
-                const chatWithProfile = document.querySelector('.chat-with-profile');
-                const examplesSection = document.querySelector('.examples-section');
-                const curriculumContent = document.getElementById('curriculumContent');
-                const datasourceContent = document.getElementById('datasourceContent');
-                const mentorContent = document.getElementById('mentorContent');
-                
-                if (chatWithProfile) chatWithProfile.style.display = 'flex';
-                if (examplesSection) examplesSection.style.display = 'block';
-                if (curriculumContent) curriculumContent.style.display = 'none';
-                if (datasourceContent) datasourceContent.style.display = 'none';
-                if (mentorContent) mentorContent.style.display = 'none';
-                
-                return;
-            } else if (page === 'profile') {
-                // AI 멘토 모드
-                welcomeSubtitle.innerHTML = '어떤 분야의 <span class="highlight">멘토가</span> 필요하신가요?';
-                
-                // 기존 요소들 숨기기
-                const chatWithProfile = document.querySelector('.chat-with-profile');
-                const examplesSection = document.querySelector('.examples-section');
-                const curriculumContent = document.getElementById('curriculumContent');
-                const datasourceContent = document.getElementById('datasourceContent');
-                
-                if (chatWithProfile) chatWithProfile.style.display = 'none';
-                if (examplesSection) examplesSection.style.display = 'none';
-                if (curriculumContent) curriculumContent.style.display = 'none';
-                if (datasourceContent) datasourceContent.style.display = 'none';
-                
-                // AI 멘토 선택 UI 생성
-                let mentorContent = document.getElementById('mentorContent');
-                if (!mentorContent) {
-                    mentorContent = document.createElement('div');
-                    mentorContent.id = 'mentorContent';
-                    mentorContent.style.cssText = `
-                        width: 900px;
-                        background: white;
-                        border-radius: 16px;
-                        box-shadow: 0 4px 24px rgba(0,0,0,0.1);
-                        padding: 40px;
-                        margin: 20px 0;
-                    `;
-                    
-                    const welcomeSection = document.querySelector('.welcome-section');
-                    welcomeSection.parentNode.insertBefore(mentorContent, welcomeSection.nextSibling);
-                }
-                
-                mentorContent.innerHTML = `
-                    <!-- 자연어 질문 섹션 -->
-                    <div style="margin-bottom: 40px;">
-                        <div style="
-                            background: linear-gradient(135deg, #f8fafc, #f1f5f9);
-                            border: 1px solid #e2e8f0;
-                            border-radius: 12px;
-                            padding: 20px;
-                            margin-bottom: 20px;
-                        ">
-                            <label style="
-                                display: block;
-                                font-size: 16px;
-                                font-weight: 600;
-                                color: #374151;
-                                margin-bottom: 12px;
-                                text-align: center;
-                            ">자연어로 고민이나 질문을 입력해주세요</label>
-                            <textarea 
-                                id="naturalQuestionInput"
-                                placeholder="예: 파이썬으로 웹 개발을 배우고 싶은데 어떻게 시작해야 할지 모르겠어요"
-                                style="
-                                    width: 100%;
-                                    min-height: 80px;
-                                    padding: 15px;
-                                    border: 2px solid #e5e7eb;
-                                    border-radius: 8px;
-                                    font-size: 14px;
-                                    resize: vertical;
-                                    outline: none;
-                                    transition: border-color 0.2s;
-                                "
-                                onfocus="this.style.borderColor='#667eea'"
-                                onblur="this.style.borderColor='#e5e7eb'"
-                            ></textarea>
-                            <div style="text-align: center; margin-top: 12px;">
-                                <button onclick="findMentorByQuestion()" style="
-                                    background: linear-gradient(135deg, #667eea, #764ba2);
-                                    color: white;
-                                    border: none;
-                                    padding: 12px 24px;
-                                    border-radius: 8px;
-                                    font-size: 14px;
-                                    font-weight: 600;
-                                    cursor: pointer;
-                                    transition: transform 0.2s;
-                                " onmouseover="this.style.transform='scale(1.05)'" onmouseout="this.style.transform='scale(1)'">
-                                    <i class="fas fa-search" style="margin-right: 8px;"></i>
-                                    적합한 멘토 찾기
-                                </button>
-                            </div>
-                        </div>
-                        
-                        <div style="text-align: center; color: #6b7280; font-size: 14px; margin: 20px 0;">
-                            또는
-                        </div>
-                    </div>
-                    
-                    <!-- 멘토 직접 선택 섹션 -->
-                    <div>
-                        <h3 style="font-size: 18px; font-weight: 600; color: #374151; margin-bottom: 20px; text-align: center;">
-                            직접 필요한 분야의 멘토를 선택해주세요
-                        </h3>
-                        
-                        <!-- 추천된 페르소나 표시 영역 -->
-                        <div id="recommendedPersonas" style="display: none; margin-bottom: 30px;">
-                            <h3 style="font-size: 18px; font-weight: 600; color: #374151; margin-bottom: 20px; text-align: center;">
-                                <i class="fas fa-lightbulb" style="color: #f59e0b; margin-right: 8px;"></i>
-                                추천된 전문 멘토
-                            </h3>
-                            <div id="recommendedPersonasList" style="display: grid; grid-template-columns: repeat(auto-fit, minmax(280px, 1fr)); gap: 16px; margin-bottom: 20px;">
-                                <!-- 추천된 페르소나들이 동적으로 여기에 표시됩니다 -->
-                            </div>
-                            <div style="text-align: center; margin: 20px 0;">
-                                <p style="color: #6b7280; font-size: 14px; margin-bottom: 12px;">
-                                    추천된 멘토 중 하나를 선택하거나, 아래에서 직접 다른 분야를 선택해주세요
-                                </p>
-                                <button onclick="hideRecommendedPersonas()" style="
-                                    background: #f3f4f6;
-                                    color: #6b7280;
-                                    border: 1px solid #d1d5db;
-                                    padding: 8px 16px;
-                                    border-radius: 6px;
-                                    font-size: 12px;
-                                    cursor: pointer;
-                                    transition: all 0.2s;
-                                " onmouseover="this.style.background='#e5e7eb'" onmouseout="this.style.background='#f3f4f6'">
-                                    추천 결과 숨기기
-                                </button>
-                            </div>
-                        </div>
-                        
-                        <!-- 멘토 리스트 (기존 6개 멘토) -->
-                        <div id="mentorList" style="display: grid; grid-template-columns: repeat(3, 1fr); gap: 20px; margin-bottom: 30px;">
-                            <!-- 업무 과외 선생님 -->
-                            <div class="mentor-card" data-mentor="engineer" draggable="true" style="
-                                background: white;
-                                border: 2px solid #e5e7eb;
-                                border-radius: 12px;
-                                padding: 20px;
-                                cursor: grab;
-                                transition: all 0.2s;
-                                text-align: center;
-                            " onmouseover="this.style.borderColor='#667eea'; this.style.transform='translateY(-2px)'" 
-                               onmouseout="this.style.borderColor='#e5e7eb'; this.style.transform='translateY(0)'"
-                               onclick="selectMentor('engineer')">
-                                <div style="margin-bottom: 12px; width: 48px; height: 48px; background: linear-gradient(135deg, #667eea, #764ba2); border-radius: 12px; display: flex; align-items: center; justify-content: center; margin: 0 auto 12px;">
-                                    <i class="fas fa-briefcase" style="color: white; font-size: 20px;"></i>
-                                </div>
-                                <h4 style="font-size: 16px; font-weight: 600; color: #374151; margin-bottom: 8px;">업무 과외 선생님</h4>
-                                <p style="font-size: 12px; color: #6b7280; line-height: 1.4;">
-                                    실무 현장에서 바로 활용할 수 있는 실용적인 스킬을 알려드립니다
-                                </p>
-                            </div>
-                            
-                            <!-- 일타 강사 -->
-                            <div class="mentor-card" data-mentor="executive" draggable="true" style="
-                                background: white;
-                                border: 2px solid #e5e7eb;
-                                border-radius: 12px;
-                                padding: 20px;
-                                cursor: grab;
-                                transition: all 0.2s;
-                                text-align: center;
-                            " onmouseover="this.style.borderColor='#667eea'; this.style.transform='translateY(-2px)'" 
-                               onmouseout="this.style.borderColor='#e5e7eb'; this.style.transform='translateY(0)'"
-                               onclick="selectMentor('executive')">
-                                <div style="margin-bottom: 12px; width: 48px; height: 48px; background: linear-gradient(135deg, #a855f7, #ec4899); border-radius: 12px; display: flex; align-items: center; justify-content: center; margin: 0 auto 12px;">
-                                    <i class="fas fa-star" style="color: white; font-size: 20px;"></i>
-                                </div>
-                                <h4 style="font-size: 16px; font-weight: 600; color: #374151; margin-bottom: 8px;">일타 강사</h4>
-                                <p style="font-size: 12px; color: #6b7280; line-height: 1.4;">
-                                    각 분야별 전문가로서 핵심만 쏙쏙 뽑아 명쾌하게 설명해드립니다
-                                </p>
-                            </div>
-                            
-                            <!-- 교수 -->
-                            <div class="mentor-card" data-mentor="professor" draggable="true" style="
-                                background: white;
-                                border: 2px solid #e5e7eb;
-                                border-radius: 12px;
-                                padding: 20px;
-                                cursor: grab;
-                                transition: all 0.2s;
-                                text-align: center;
-                            " onmouseover="this.style.borderColor='#667eea'; this.style.transform='translateY(-2px)'" 
-                               onmouseout="this.style.borderColor='#e5e7eb'; this.style.transform='translateY(0)'"
-                               onclick="selectMentor('professor')">
-                                <div style="margin-bottom: 12px; width: 48px; height: 48px; background: linear-gradient(135deg, #10b981, #059669); border-radius: 12px; display: flex; align-items: center; justify-content: center; margin: 0 auto 12px;">
-                                    <i class="fas fa-graduation-cap" style="color: white; font-size: 20px;"></i>
-                                </div>
-                                <h4 style="font-size: 16px; font-weight: 600; color: #374151; margin-bottom: 8px;">교수</h4>
-                                <p style="font-size: 12px; color: #6b7280; line-height: 1.4;">
-                                    학문적 깊이 있는 설명과 체계적인 학습 방법을 제시합니다
-                                </p>
-                            </div>
-                            
-                            <!-- 개발자 -->
-                            <div class="mentor-card" data-mentor="designer" draggable="true" style="
-                                background: white;
-                                border: 2px solid #e5e7eb;
-                                border-radius: 12px;
-                                padding: 20px;
-                                cursor: grab;
-                                transition: all 0.2s;
-                                text-align: center;
-                            " onmouseover="this.style.borderColor='#667eea'; this.style.transform='translateY(-2px)'" 
-                               onmouseout="this.style.borderColor='#e5e7eb'; this.style.transform='translateY(0)'"
-                               onclick="selectMentor('designer')">
-                                <div style="margin-bottom: 12px; width: 48px; height: 48px; background: linear-gradient(135deg, #6366f1, #8b5cf6); border-radius: 12px; display: flex; align-items: center; justify-content: center; margin: 0 auto 12px;">
-                                    <i class="fas fa-code" style="color: white; font-size: 20px;"></i>
-                                </div>
-                                <h4 style="font-size: 16px; font-weight: 600; color: #374151; margin-bottom: 8px;">개발자</h4>
-                                <p style="font-size: 12px; color: #6b7280; line-height: 1.4;">
-                                    코딩과 개발 실무를 바탕으로 체계적인 프로그래밍을 가르쳐드립니다
-                                </p>
-                            </div>
-                            
-                            <!-- Data Scientist -->
-                            <div class="mentor-card" data-mentor="datascientist" draggable="true" style="
-                                background: white;
-                                border: 2px solid #e5e7eb;
-                                border-radius: 12px;
-                                padding: 20px;
-                                cursor: grab;
-                                transition: all 0.2s;
-                                text-align: center;
-                            " onmouseover="this.style.borderColor='#667eea'; this.style.transform='translateY(-2px)'" 
-                               onmouseout="this.style.borderColor='#e5e7eb'; this.style.transform='translateY(0)'"
-                               onclick="selectMentor('datascientist')">
-                                <div style="margin-bottom: 12px; width: 48px; height: 48px; background: linear-gradient(135deg, #3b82f6, #1d4ed8); border-radius: 12px; display: flex; align-items: center; justify-content: center; margin: 0 auto 12px;">
-                                    <i class="fas fa-language" style="color: white; font-size: 20px;"></i>
-                                </div>
-                                <h4 style="font-size: 16px; font-weight: 600; color: #374151; margin-bottom: 8px;">영어 선생님</h4>
-                                <p style="font-size: 12px; color: #6b7280; line-height: 1.4;">
-                                    비즈니스 영어와 실무 커뮤니케이션 스킬을 가르쳐드립니다
-                                </p>
-                            </div>
-                            
-                            <!-- Marketing -->
-                            <div class="mentor-card" data-mentor="marketing" draggable="true" style="
-                                background: white;
-                                border: 2px solid #e5e7eb;
-                                border-radius: 12px;
-                                padding: 20px;
-                                cursor: grab;
-                                transition: all 0.2s;
-                                text-align: center;
-                            " onmouseover="this.style.borderColor='#667eea'; this.style.transform='translateY(-2px)'" 
-                               onmouseout="this.style.borderColor='#e5e7eb'; this.style.transform='translateY(0)'"
-                               onclick="selectMentor('marketing')">
-                                <div style="margin-bottom: 12px; width: 48px; height: 48px; background: linear-gradient(135deg, #f59e0b, #d97706); border-radius: 12px; display: flex; align-items: center; justify-content: center; margin: 0 auto 12px;">
-                                    <i class="fas fa-magic" style="color: white; font-size: 20px;"></i>
-                                </div>
-                                <h4 style="font-size: 16px; font-weight: 600; color: #374151; margin-bottom: 8px;">명리학자</h4>
-                                <p style="font-size: 12px; color: #6b7280; line-height: 1.4;">
-                                    직장 생활 운세와 인간관계를 명리학으로 재미있게 풀어드립니다
-                                </p>
-                            </div>
-                        </div>
-                        
-                        <!-- 선택된 멘토들 표시 영역 -->
-                        <div id="selectedMentors" style="
-                            min-height: 100px;
-                            border: 2px dashed #d1d5db;
-                            border-radius: 12px;
-                            padding: 20px;
-                            background: #f9fafb;
-                            text-align: center;
-                            margin-bottom: 20px;
-                        ">
-                            <div style="color: #6b7280; font-size: 14px;">
-                                선택된 멘토들이 여기에 표시됩니다
-                            </div>
-                        </div>
-                        
-                        <!-- 시작 버튼 -->
-                        <div style="text-align: center;">
-                            <button id="startMentoringBtn" onclick="startMentoring()" style="
-                                background: linear-gradient(135deg, #a855f7, #ec4899);
-                                color: white;
-                                border: none;
-                                padding: 15px 40px;
-                                border-radius: 10px;
-                                font-size: 16px;
-                                font-weight: 600;
-                                cursor: pointer;
-                                transition: transform 0.2s;
-                                opacity: 0.5;
-                                pointer-events: none;
-                            " onmouseover="if(!this.disabled) this.style.transform='scale(1.05)'" 
-                               onmouseout="this.style.transform='scale(1)'">
-                                <i class="fas fa-play" style="margin-right: 8px;"></i>
-                                멘토 선택
-                            </button>
-                        </div>
-                    </div>
-                `;
-                
-                mentorContent.style.display = 'block';
-                return;
-            } else if (page === 'curriculum') {
-                // 나의 커리큘럼 모드  
-                welcomeSubtitle.innerHTML = '<span class="highlight">나의 커리큘럼</span>';
-                
-                // 커리큘럼 탭 진입 시 완성된 커리큘럼이 있는지만 확인
-                const existingCurriculum = StorageManager.curriculum.get();
-                if (existingCurriculum && isGeneratingCurriculum) {
-                    console.log('🔄 커리큘럼 탭 진입 - 완성된 커리큘럼 발견');
-                    isGeneratingCurriculum = false; // 플래그 해제
-                }
-                
-                // 대화창과 프로필 영역 숨기기
-                const chatWithProfile = document.querySelector('.chat-with-profile');
-                const examplesSection = document.querySelector('.examples-section');
-                const datasourceContent = document.getElementById('datasourceContent');
-                const mentorContent = document.getElementById('mentorContent');
-                
-                if (chatWithProfile) chatWithProfile.style.display = 'none';
-                if (examplesSection) examplesSection.style.display = 'none';
-                if (datasourceContent) datasourceContent.style.display = 'none';
-                if (mentorContent) mentorContent.style.display = 'none';
-                
-                // 커리큘럼 전용 컨텐츠 영역 생성 또는 표시
-                let curriculumContent = document.getElementById('curriculumContent');
-                if (!curriculumContent) {
-                    // 커리큘럼 컨텐츠 영역이 없으면 생성
-                    curriculumContent = document.createElement('div');
-                    curriculumContent.id = 'curriculumContent';
-                    curriculumContent.className = 'curriculum-content';
-                    curriculumContent.style.cssText = `
-                        width: 100%;
-                        max-width: 1000px;
-                        background: white;
-                        border-radius: 16px;
-                        box-shadow: 0 4px 24px rgba(0,0,0,0.1);
-                        padding: 40px;
-                        margin: 20px 0;
-                        text-align: center;
-                        color: #6b7280;
-                        line-height: 1.6;
-                    `;
-                    
-                    // welcome-section 다음에 추가
-                    const welcomeSection = document.querySelector('.welcome-section');
-                    welcomeSection.parentNode.insertBefore(curriculumContent, welcomeSection.nextSibling);
-                }
-                
-                // 커리큘럼 컨텐츠를 전체 화면 레이아웃으로 변경
-                curriculumContent.style.cssText = `
-                    width: 900px;
-                    height: 600px;
-                    background: white;
-                    border-radius: 12px;
-                    border: 1px solid #d1d5db;
-                    margin: 20px 0;
-                    position: relative;
-                    display: block;
-                    padding: 20px;
-                `;
-                
-                // 커리큘럼 데이터가 있는지 확인
-                showCurriculumContent(curriculumContent);
-                return;
-            }
-            // 다른 페이지들은 향후 SPA 라우팅 구현 예정
-            showNotification(`${page} 페이지로 이동 (개발 예정)`);
-        }
-
-        // 사용자 프로필 로드
-        function loadUserProfile() {
-            // 저장된 사용자 정보 로드 (향후 서버에서 가져올 예정)
-            const savedUser = StorageManager.user.get();
-            if (savedUser) {
-                currentUser = { ...currentUser, ...savedUser };
-                updateUserDisplay();
-            }
-        }
-
-        // 사용자 표시 업데이트
-        function updateUserDisplay() {
-            const userName = document.getElementById('userName');
-            userName.textContent = currentUser.name;
-        }
-
-        // 메시지 추가
-        function addMessage(message, isUser) {
-            const messageDiv = document.createElement('div');
-            messageDiv.className = `message ${isUser ? 'user-message' : 'ai-message'}`;
-            
-            const avatar = document.createElement('div');
-            avatar.className = `message-avatar ${isUser ? 'user-avatar' : 'ai-avatar-small'}`;
-            avatar.textContent = isUser ? 'U' : 'AI';
-            
-            const content = document.createElement('div');
-            content.className = 'message-content';
-            
-            if (isUser) {
-                // 사용자 메시지는 플레인 텍스트
-                content.textContent = message;
-            } else {
-                // AI 메시지는 간단한 마크다운 처리
-                content.innerHTML = formatSimpleMarkdown(message);
-                // 프로필 정보 추출 및 업데이트
-                extractAndUpdateProfile(message);
-            }
-            
-            messageDiv.appendChild(avatar);
-            messageDiv.appendChild(content);
-            chatMessages.appendChild(messageDiv);
-            chatMessages.scrollTop = chatMessages.scrollHeight;
-        }
-
-        // 키보드 이벤트 처리
-        function handleKeyDown(event) {
-            if (event.key === 'Enter' && !event.shiftKey) {
-                event.preventDefault();
-                sendMessage();
-            }
-        }
-
-        // 텍스트영역 높이 조정
-        function adjustTextareaHeight(textarea) {
-            textarea.style.height = 'auto';
-            textarea.style.height = Math.min(textarea.scrollHeight, 120) + 'px';
-        }
-
-        // 예시 사용
-        function useExample(exampleText) {
-            messageInput.value = exampleText;
-            adjustTextareaHeight(messageInput);
-            messageInput.focus();
-        }
-
-        // 스트리밍 응답용 메시지 추가
-        function addStreamingMessage() {
-            const messageDiv = document.createElement('div');
-            messageDiv.className = 'message ai-message';
-            
-            const avatar = document.createElement('div');
-            avatar.className = 'message-avatar ai-avatar-small';
-            avatar.textContent = 'AI';
-            
-            const content = document.createElement('div');
-            content.className = 'message-content';
-            content.textContent = '';
-            
-            messageDiv.appendChild(avatar);
-            messageDiv.appendChild(content);
-            chatMessages.appendChild(messageDiv);
-            chatMessages.scrollTop = chatMessages.scrollHeight;
-            
-            return content;
-        }
-
-        // 세션 ID 가져오기 함수
-        function getSessionId() {
-            // 1. 서버에서 전달받은 세션 ID 우선 사용
-            if (SESSION_ID && SESSION_ID !== '') {
-                return SESSION_ID;
-            }
-            
-            // 2. 쿠키에서 session_id 추출
-            const cookies = document.cookie.split(';');
-            for (let cookie of cookies) {
-                const [name, value] = cookie.trim().split('=');
-                if (name === 'session_id') {
-                    return value;
-                }
-            }
-            return null;
-        }
-
-        // 메시지 전송
-        async function sendMessage() {
-            const message = messageInput.value.trim();
-            if (!message) return;
-
-            // 사용자 메시지 표시
-            addMessage(message, true);
-            messageInput.value = '';
-            messageInput.style.height = 'auto';
-            
-            // 버튼 비활성화 및 로딩 표시
-            sendButton.disabled = true;
-            sendButton.innerHTML = '<i class="fas fa-spinner fa-spin"></i>';
-
-            // 스트리밍 응답용 메시지 컨테이너 생성
-            const streamingContent = addStreamingMessage();
-
-            try {
-                // 세션 ID 가져오기
-                const sessionId = getSessionId();
-                
-                // EventSource로 스트리밍 응답 받기
-                const response = await fetch('/chat', {
-                    method: 'POST',
-                    headers: {
-                        'Content-Type': 'application/json',
-                        'X-Session-ID': sessionId || ''  // 헤더로도 전송
-                    },
-                    credentials: 'include', // 쿠키 포함
-                    body: JSON.stringify({ 
-                        message: message,
-                        session_id: sessionId  // 바디에도 포함
-                    })
-                });
-
-                if (!response.ok) {
-                    throw new Error(`HTTP error! status: ${response.status}`);
-                }
-
-                const reader = response.body.getReader();
-                const decoder = new TextDecoder();
-                let buffer = '';
-
-                while (true) {
-                    const { done, value } = await reader.read();
-                    if (done) break;
-                    
-                    buffer += decoder.decode(value, { stream: true });
-                    const lines = buffer.split('\n');
-                    buffer = lines.pop() || ''; // 마지막 불완전한 라인은 버퍼에 유지
-                    
-                    for (const line of lines) {
-                        if (line.startsWith('data: ')) {
-                            try {
-                                const data = JSON.parse(line.slice(6));
-                                console.log('🔍 스트리밍 데이터:', data); // 디버깅용
-                                console.log('📊 현재 상태:', { 
-                                    isGeneratingCurriculum, 
-                                    hasContent: !!data.content, 
-                                    hasCurriculum: !!data.curriculum,
-                                    hasProfile: !!data.profile,
-                                    isDone: !!data.done 
-                                });
-                                // 커리큘럼 데이터가 있는 경우 우선 처리 (백엔드에서 curriculum 객체로 전송)
-                                if (data.curriculum) {
-                                    console.log('📚 커리큘럼 데이터 수신 (curriculum 객체):', data.curriculum);
-                                    
-                                    // 🔥 커리큘럼 생성 완료 - 플래그 해제
-                                    isGeneratingCurriculum = false;
-                                    console.log('✅ 커리큘럼 생성 완료 - isGeneratingCurriculum = false');
-                                    
-                                    // 즉시 생성 버튼 복원
-                                    const generateBtn = document.getElementById('generateCurriculumBtn');
-                                    if (generateBtn) {
-                                        generateBtn.disabled = false;
-                                        generateBtn.innerHTML = '<i class="fas fa-magic"></i> 맞춤형 커리큘럼 생성';
-                                    }
-                                    
-                                    // 새 커리큘럼 데이터 저장
-                                    StorageManager.curriculum.clear();
-                                    StorageManager.curriculum.set(data.curriculum);
-                                    console.log('💾 새 커리큘럼 데이터 저장:', data.curriculum.title);
-                                    
-                                    // 커리큘럼 탭으로 전환
-                                    switchToTab('curriculum');
-                                    
-                                    // DOM 업데이트 후 렌더링
-                                    setTimeout(() => {
-                                        const curriculumContent = document.getElementById('curriculumContent');
-                                        if (curriculumContent) {
-                                            curriculumContent.innerHTML = '';
-                                            displayCurriculumCards(curriculumContent, data.curriculum);
-                                            console.log('🔄 새 커리큘럼으로 강제 렌더링:', data.curriculum.title);
-                                        }
-                                    }, 100);
-                                    
-                                    showNotification('맞춤형 커리큘럼이 생성되었습니다!', 'success');
-                                }
-                                
-                                // 프로필 정보가 있는 경우 업데이트
-                                if (data.profile) {
-                                    console.log('📝 프로필 정보 수신:', data.profile);
-                                    
-                                    // 프로필 정보 저장
-                                    const profileData = StorageManager.profile.set(
-                                        data.profile.topic || '',
-                                        data.profile.constraints || '', 
-                                        data.profile.goal || ''
-                                    );
-                                    console.log('📝 프로필 정보 저장:', profileData);
-                                    
-                                    // UI 업데이트
-                                    updateLearningProfile(profileData.topic, profileData.constraints, profileData.goal);
-                                }
-                                
-                                // 일반 텍스트 콘텐츠 처리
-                                if (data.content) {
-                                    // 커리큘럼 생성 중이고 JSON 응답인 경우 처리 (백업용)
-                                    const isJsonResponse = data.content.trim().startsWith('{') && data.content.includes('"title"') && data.content.includes('"modules"');
-                                    
-                                    if (isGeneratingCurriculum && isJsonResponse) {
-                                        console.log('📚 커리큘럼 JSON 응답 감지 (백업 처리) - 파싱 시도');
-                                        try {
-                                            const curriculumData = JSON.parse(data.content.trim());
-                                            console.log('✅ 커리큘럼 JSON 파싱 성공 (백업):', curriculumData);
-                                            
-                                            // 커리큘럼 생성 완료 처리
-                                            isGeneratingCurriculum = false;
-                                            console.log('✅ 커리큘럼 생성 완료 (백업) - isGeneratingCurriculum = false');
-                                            
-                                            // 생성 버튼 복원
-                                            const generateBtn = document.getElementById('generateCurriculumBtn');
-                                            if (generateBtn) {
-                                                generateBtn.disabled = false;
-                                                generateBtn.innerHTML = '<i class="fas fa-magic"></i> 맞춤형 커리큘럼 생성';
-                                            }
-                                            
-                                            // 새 커리큘럼 데이터 저장
-                                            StorageManager.curriculum.clear();
-                                            StorageManager.curriculum.set(curriculumData);
-                                            console.log('💾 새 커리큘럼 데이터 저장 (백업):', curriculumData.title);
-                                            
-                                            // 커리큘럼 탭으로 전환
-                                            switchToTab('curriculum');
-                                            
-                                            // DOM 업데이트 후 렌더링
-                                            setTimeout(() => {
-                                                const curriculumContent = document.getElementById('curriculumContent');
-                                                if (curriculumContent) {
-                                                    curriculumContent.innerHTML = '';
-                                                    displayCurriculumCards(curriculumContent, curriculumData);
-                                                    console.log('🔄 새 커리큘럼으로 강제 렌더링 (백업):', curriculumData.title);
-                                                }
-                                            }, 100);
-                                            
-                                            showNotification('맞춤형 커리큘럼이 생성되었습니다!', 'success');
-                                            
-                                        } catch (e) {
-                                            console.error('❌ 커리큘럼 JSON 파싱 실패 (백업):', e);
-                                            console.log('원본 데이터:', data.content);
-                                        }
-                                    } else if (!data.curriculum) {
-                                        // 커리큘럼 데이터가 없을 때만 일반 응답 표시
-                                        const currentText = streamingContent.getAttribute('data-raw-text') || '';
-                                        const newText = currentText + data.content;
-                                        streamingContent.setAttribute('data-raw-text', newText);
-                                        
-                                        // 간단한 마크다운 처리
-                                        streamingContent.innerHTML = formatSimpleMarkdown(newText);
-                                        chatMessages.scrollTop = chatMessages.scrollHeight;
-                                    }
-                                } else if (data.error) {
-                                    streamingContent.textContent = `오류: ${data.error}`;
-                                    break;
-                                } else if (data.done) {
-                                    console.log('🏁 스트리밍 완료 신호 수신');
-                                    // 스트리밍이 끝났는데 아직 생성 중이면 상태 해제
-                                    if (isGeneratingCurriculum) {
-                                        console.log('⚠️ 스트리밍 완료했지만 커리큘럼 생성 중 상태 - 강제 해제');
-                                        isGeneratingCurriculum = false;
-                                        const generateBtn = document.getElementById('generateCurriculumBtn');
-                                        if (generateBtn) {
-                                            generateBtn.disabled = false;
-                                            generateBtn.innerHTML = '<i class="fas fa-magic"></i> 맞춤형 커리큘럼 생성';
-                                        }
-                                        
-                                        // 커리큘럼 데이터가 있는지 마지막으로 확인
-                                        const existingCurriculum = StorageManager.curriculum.get();
-                                        if (existingCurriculum) {
-                                            console.log('📚 스트리밍 완료 시 기존 커리큘럼 발견 - 표시');
-                                            switchToTab('curriculum');
-                                            setTimeout(() => {
-                                                const curriculumContent = document.getElementById('curriculumContent');
-                                                if (curriculumContent) {
-                                                    displayCurriculumCards(curriculumContent, existingCurriculum);
-                                                }
-                                            }, 100);
-                                        }
-                                    }
-                                    break;
-                                }
-                            } catch (e) {
-                                console.error('JSON 파싱 오류:', e);
-                            }
-                        }
-                    }
-                }
-
-            } catch (error) {
-                streamingContent.textContent = `연결 오류: ${error.message}`;
-                
-                // 에러 발생 시에도 커리큘럼 생성 상태 해제
-                if (isGeneratingCurriculum) {
-                    console.log('❌ 에러 발생으로 커리큘럼 생성 상태 해제');
-                    isGeneratingCurriculum = false;
-                    const generateBtn = document.getElementById('generateCurriculumBtn');
-                    if (generateBtn) {
-                        generateBtn.disabled = false;
-                        generateBtn.innerHTML = '<i class="fas fa-magic"></i> 맞춤형 커리큘럼 생성';
-                    }
-                }
-            }
-
-            // 버튼 다시 활성화
-            sendButton.disabled = false;
-            sendButton.innerHTML = '<i class="fas fa-arrow-up"></i>';
-            
-            // 커리큘럼 생성 중이었다면 생성 버튼도 복원
-            if (isGeneratingCurriculum) {
-                console.log('⚠️ 스트리밍 완료 시 커리큘럼 생성 상태였음 - 최종 처리');
-                isGeneratingCurriculum = false;
-                const generateBtn = document.getElementById('generateCurriculumBtn');
-                if (generateBtn) {
-                    generateBtn.disabled = false;
-                    generateBtn.innerHTML = '<i class="fas fa-magic"></i> 맞춤형 커리큘럼 생성';
-                    console.log('🔄 커리큘럼 생성 버튼 강제 복원');
-                }
-                
-                // 마지막으로 커리큘럼 데이터 확인 및 표시
-                setTimeout(() => {
-                    const finalCurriculum = StorageManager.curriculum.get();
-                    if (finalCurriculum) {
-                        console.log('📚 스트리밍 완료 후 최종 커리큘럼 발견:', finalCurriculum.title);
-                        switchToTab('curriculum');
-                        setTimeout(() => {
-                            const curriculumContent = document.getElementById('curriculumContent');
-                            if (curriculumContent) {
-                                curriculumContent.innerHTML = '';
-                                displayCurriculumCards(curriculumContent, finalCurriculum);
-                                showNotification('커리큘럼이 완성되었습니다!', 'success');
-                            }
-                        }, 200);
-                    } else {
-                        console.log('❌ 스트리밍 완료 후에도 커리큘럼 데이터 없음');
-                        const curriculumContent = document.getElementById('curriculumContent');
-                        if (curriculumContent) {
-                            showCurriculumContent(curriculumContent);
-                        }
-                    }
-                }, 500);
-            }
-        }
-
-        // 사용자 프로필 업데이트
-        function updateUserProfile(profileData) {
-            currentUser = { ...currentUser, ...profileData };
-            StorageManager.user.set(currentUser);
-            updateUserDisplay();
-            showNotification('프로필이 업데이트되었습니다');
-        }
-
-        // 알림 표시
-        function showNotification(message, type = 'success') {
-            const notification = document.getElementById('notification');
-            notification.textContent = message;
-            notification.className = `notification ${type}`;
-            notification.classList.add('show');
-            
-            setTimeout(() => {
-                notification.classList.remove('show');
-            }, 3000);
-        }
-
-        // 커리큘럼 콘텐츠 표시 함수
-        function showCurriculumContent(container) {
-            // 생성 중인 경우 로딩 상태 유지
-            if (isGeneratingCurriculum) {
-                displayLoadingState(container);
-                return;
-            }
-            
-            // 생성된 커리큘럼이 있는지 확인
-            const curriculumData = StorageManager.curriculum.get();
-            
-            if (curriculumData) {
-                // 생성된 커리큘럼이 있으면 카드 형태로 표시
-                displayCurriculumCards(container, curriculumData);
-            } else {
-                // 생성된 커리큘럼이 없으면 + 박스 표시
-                displayEmptyState(container);
-            }
-        }
-
-        // 빈 상태 (+ 박스) 표시
-        function displayEmptyState(container) {
-            container.innerHTML = `
-                <div style="
-                    position: absolute;
-                    top: 30px;
-                    left: 30px;
-                    width: 240px;
-                    height: 180px;
-                    border: 2px dashed #d1d5db;
-                    border-radius: 8px;
-                    background: #fafafa;
-                    display: flex;
-                    align-items: center;
-                    justify-content: center;
-                    cursor: pointer;
-                    transition: all 0.2s ease;
-                    font-size: 36px;
-                    color: #9ca3af;
-                    font-weight: 300;
-                "
-                onclick="switchToTab('chat')"
-                onmouseover="this.style.borderColor='#a855f7'; this.style.background='#f8fafc'; this.style.color='#a855f7'"
-                onmouseout="this.style.borderColor='#d1d5db'; this.style.background='#fafafa'; this.style.color='#9ca3af'"
-                title="새 커리큘럼 생성하기">
-                    +
-                </div>
-                
-                <!-- + 박스 아래 네비게이션 버튼 -->
-                <div style="
-                    position: absolute;
-                    top: 240px;
-                    left: 30px;
-                ">
-                    <button onclick="switchToTab('chat')" style="
-                        width: 240px;
-                        background: linear-gradient(135deg, #a855f7, #ec4899);
-                        color: white;
-                        border: none;
-                        border-radius: 8px;
-                        padding: 12px 0;
-                        font-size: 14px;
-                        font-weight: 600;
-                        cursor: pointer;
-                        transition: all 0.2s ease;
-                        display: flex;
-                        align-items: center;
-                        justify-content: center;
-                    " onmouseover="this.style.transform='translateY(-1px)'; this.style.boxShadow='0 4px 16px rgba(168, 85, 247, 0.3)'" onmouseout="this.style.transform='translateY(0)'; this.style.boxShadow='none'">
-                        맞춤형 학습 추천으로 이동 →
-                    </button>
-                </div>
-            `;
-        }
-
-        // 로딩 상태 표시
-        function displayLoadingState(container) {
-            container.innerHTML = `
-                <div style="
-                    display: flex;
-                    flex-direction: column;
-                    align-items: center;
-                    justify-content: center;
-                    height: 100%;
-                    color: #6b7280;
-                ">
-                    <div style="
-                        width: 60px;
-                        height: 60px;
-                        border: 4px solid #f3f4f6;
-                        border-top: 4px solid #a855f7;
-                        border-radius: 50%;
-                        animation: spin 1s linear infinite;
-                        margin-bottom: 20px;
-                    "></div>
-                    <h3 style="
-                        font-size: 18px;
-                        font-weight: 600;
-                        color: #374151;
-                        margin: 0 0 8px 0;
-                    ">커리큘럼 생성 중...</h3>
-                    <p style="
-                        font-size: 14px;
-                        color: #6b7280;
-                        margin: 0;
-                        text-align: center;
-                    ">AI가 맞춤형 학습 계획을 생성하고 있습니다.<br>잠시만 기다려주세요.</p>
-                </div>
-                
-                <style>
-                    @keyframes spin {
-                        0% { transform: rotate(0deg); }
-                        100% { transform: rotate(360deg); }
-                    }
-                </style>
-            `;
-        }
-
-        // 커리큘럼 카드들 표시
-        function displayCurriculumCards(container, data) {
-            const modules = data.modules || [];
-            let cardsHtml = '';
-            
-            // 진행도 상태 가져오기
-            const completedWeeks = StorageManager.curriculum.progress.get();
-            const totalWeeks = modules.length;
-            const completedCount = completedWeeks.length;
-            const progressPercentage = totalWeeks > 0 ? (completedCount / totalWeeks) * 100 : 0;
-
-            // 헤더 정보
-            cardsHtml += `
-                <div style="margin-bottom: 24px;">
-                    <div style="display: flex; align-items: center; gap: 12px; margin-bottom: 12px;">
-                        <div style="
-                            background: linear-gradient(135deg, #a855f7, #ec4899);
-                            color: white;
-                            padding: 6px 12px;
-                            border-radius: 6px;
-                            font-size: 12px;
-                            font-weight: 600;
-                            text-transform: uppercase;
-                        ">
-                            ${data.level || 'Beginner'}
-                        </div>
-                        <div style="color: #6b7280; font-size: 14px;">
-                            ${data.duration_weeks || 0}주 과정
-                        </div>
-                        <div style="
-                            background: ${progressPercentage > 0 ? '#10b981' : '#f3f4f6'};
-                            color: ${progressPercentage > 0 ? 'white' : '#6b7280'};
-                            padding: 4px 8px;
-                            border-radius: 12px;
-                            font-size: 11px;
-                            font-weight: 600;
-                            margin-left: auto;
-                        ">
-                            ${completedCount}/${totalWeeks} 완료
-                        </div>
-                    </div>
-                    <h2 style="
-                        font-size: 18px;
-                        font-weight: 700;
-                        color: #1f2937;
-                        margin: 0 0 16px 0;
-                    ">
-                        ${data.title || '커리큘럼'}
-                    </h2>
-                    
-                    <!-- 학습 진행도 트래커 -->
-                    <div style="
-                        background: #f9fafb;
-                        border: 1px solid #e5e7eb;
-                        border-radius: 12px;
-                        padding: 16px;
-                        margin-bottom: 20px;
-                    ">
-                        <div style="display: flex; align-items: center; justify-content: space-between; margin-bottom: 12px;">
-                            <h3 style="
-                                font-size: 14px;
-                                font-weight: 600;
-                                color: #374151;
-                                margin: 0;
-                            ">학습 진행도</h3>
-                            <span style="
-                                font-size: 12px;
-                                color: #6b7280;
-                                font-weight: 500;
-                            ">${Math.round(progressPercentage)}% 완료</span>
-                        </div>
-                        
-                        <!-- 진행바 -->
-                        <div style="
-                            background: #e5e7eb;
-                            height: 6px;
-                            border-radius: 3px;
-                            overflow: hidden;
-                            margin-bottom: 16px;
-                        ">
-                            <div style="
-                                background: linear-gradient(90deg, #a855f7, #ec4899);
-                                height: 100%;
-                                width: ${progressPercentage}%;
-                                transition: width 0.3s ease;
-                                border-radius: 3px;
-                            "></div>
-                        </div>
-                        
-                        <!-- 주차별 단계 표시 -->
-                        <div style="
-                            display: flex;
-                            justify-content: space-between;
-                            align-items: center;
-                            gap: 4px;
-                            overflow-x: auto;
-                            padding: 4px 0;
-                        ">
-                            ${modules.map((module, index) => {
-                                const isCompleted = completedWeeks.includes(index);
-                                const weekColor = index < 4 ? '#a855f7' : index < 8 ? '#ec4899' : '#10b981';
-                                return `
-                                    <div style="
-                                        display: flex;
-                                        flex-direction: column;
-                                        align-items: center;
-                                        min-width: 50px;
-                                        position: relative;
-                                    ">
-                                        <div style="
-                                            width: 32px;
-                                            height: 32px;
-                                            border-radius: 50%;
-                                            background: ${isCompleted ? weekColor : '#e5e7eb'};
-                                            color: ${isCompleted ? 'white' : '#9ca3af'};
-                                            display: flex;
-                                            align-items: center;
-                                            justify-content: center;
-                                            font-size: 12px;
-                                            font-weight: 600;
-                                            transition: all 0.3s ease;
-                                            cursor: pointer;
-                                            border: 2px solid ${isCompleted ? weekColor : '#e5e7eb'};
-                                            box-shadow: ${isCompleted ? '0 2px 8px rgba(168, 85, 247, 0.3)' : 'none'};
-                                        " onclick="toggleModuleDetail(${index})">
-                                            ${isCompleted ? '✓' : (index + 1)}
-                                        </div>
-                                        <div style="
-                                            font-size: 9px;
-                                            color: #6b7280;
-                                            text-align: center;
-                                            margin-top: 4px;
-                                            max-width: 40px;
-                                            overflow: hidden;
-                                            text-overflow: ellipsis;
-                                            white-space: nowrap;
-                                        ">
-                                            ${index + 1}주차
-                                        </div>
-                                        ${index < modules.length - 1 ? `
-                                            <div style="
-                                                position: absolute;
-                                                top: 16px;
-                                                right: -27px;
-                                                width: 20px;
-                                                height: 2px;
-                                                background: ${index < completedCount - 1 ? weekColor : '#e5e7eb'};
-                                                z-index: 1;
-                                            "></div>
-                                        ` : ''}
-                                    </div>
-                                `;
-                            }).join('')}
-                        </div>
-                    </div>
-                </div>
-            `;
-            
-            // 모듈 카드들을 그리드로 배치 (고정 높이 카드)
-            const rows = Math.ceil(modules.length / 4);
-            const gridHeight = rows * 160 + (rows - 1) * 12; // 카드 높이 160px + 간격 12px
-            cardsHtml += `<div id="curriculumGrid" style="display: grid; grid-template-columns: repeat(4, 1fr); gap: 12px; min-height: ${gridHeight}px; height: auto;">`;
-            
-            modules.forEach((module, index) => {
-                const weekColor = index < 4 ? '#a855f7' : index < 8 ? '#ec4899' : '#10b981';
-                cardsHtml += `
-                    <div id="card-${index}" class="curriculum-card" style="
-                        background: white;
-                        border: 1px solid #e5e7eb;
-                        border-radius: 8px;
-                        padding: 12px;
-                        cursor: pointer;
-                        transition: all 0.3s ease;
-                        height: 160px;
-                        position: relative;
-                        overflow: hidden;
-                        display: flex;
-                        flex-direction: column;
-                    " 
-                    onmouseover="this.style.borderColor='${weekColor}'; this.style.boxShadow='0 2px 8px rgba(168, 85, 247, 0.1)'"
-                    onmouseout="this.style.borderColor='#e5e7eb'; this.style.boxShadow='none'"
-                    onclick="toggleModuleDetail(${index})">
-                        
-                        <div style="display: flex; align-items: center; gap: 6px; margin-bottom: 6px;">
-                            <div style="
-                                background: ${weekColor};
-                                color: white;
-                                width: 20px;
-                                height: 20px;
-                                border-radius: 50%;
-                                display: flex;
-                                align-items: center;
-                                justify-content: center;
-                                font-size: 10px;
-                                font-weight: 600;
-                            ">
-                                ${module.week || index + 1}
-                            </div>
-                            <div style="color: #6b7280; font-size: 10px; font-weight: 500;">
-                                ${module.estimated_hours || 8}시간
-                            </div>
-                        </div>
-                        
-                        <h3 style="
-                            font-size: 12px;
-                            font-weight: 600;
-                            color: #1f2937;
-                            margin: 0 0 6px 0;
-                            line-height: 1.3;
-                            display: -webkit-box;
-                            -webkit-line-clamp: 2;
-                            -webkit-box-orient: vertical;
-                            overflow: hidden;
-                        ">
-                            ${module.title || `${index + 1}주차 학습`}
-                        </h3>
-                        
-                        <p id="description-${index}" style="
-                            font-size: 10px;
-                            color: #6b7280;
-                            margin: 0 0 8px 0;
-                            line-height: 1.3;
-                            display: -webkit-box;
-                            -webkit-line-clamp: 3;
-                            -webkit-box-orient: vertical;
-                            overflow: hidden;
-                            flex: 1;
-                            min-height: 0;
-                        ">
-                            ${module.description || '이번 주차의 학습 내용을 다룹니다.'}
-                        </p>
-                        
-                        ${module.key_concepts && module.key_concepts.length > 0 ? `
-                            <div id="concepts-${index}" style="margin-top: 4px; display: flex; gap: 2px; flex-wrap: wrap;">
-                                ${module.key_concepts.slice(0, 2).map(concept => `
-                                    <span style="
-                                        background: #f3f4f6;
-                                        color: #6b7280;
-                                        padding: 2px 4px;
-                                        border-radius: 3px;
-                                        font-size: 8px;
-                                        font-weight: 500;
-                                        max-width: 80px;
-                                        overflow: hidden;
-                                        text-overflow: ellipsis;
-                                        white-space: nowrap;
-                                        display: inline-block;
-                                    ">${concept}</span>
-                                `).join('')}
-                                ${module.key_concepts.length > 2 ? `<span style="color: #9ca3af; font-size: 8px;">+${module.key_concepts.length - 2}</span>` : ''}
-                            </div>
-                        ` : ''}
-                    </div>
-                `;
-            });
-            
-            cardsHtml += '</div>';
-            container.innerHTML = cardsHtml;
-        }
-
-        // 모듈 상세 정보 모달 표시
-        function toggleModuleDetail(moduleIndex) {
-            const curriculumData = StorageManager.curriculum.get() || {};
-            const module = curriculumData.modules?.[moduleIndex];
-            
-            if (!module) return;
-            
-            showModuleModal(module, moduleIndex);
-        }
-        
-        // 모듈 모달 생성 및 표시
-        function showModuleModal(module, moduleIndex) {
-            // 기존 모달 제거
-            const existingModal = document.getElementById('moduleModal');
-            if (existingModal) {
-                existingModal.remove();
-            }
-            
-            const weekColor = moduleIndex < 4 ? '#a855f7' : moduleIndex < 8 ? '#ec4899' : '#10b981';
-            
-            // 모달 HTML 생성 (현대적 디자인)
-            const modalHtml = `
-                <div id="moduleModal" style="
-                    position: fixed;
-                    top: 0;
-                    left: 0;
-                    width: 100%;
-                    height: 100%;
-                    background: rgba(15, 23, 42, 0.6);
-                    backdrop-filter: blur(8px);
-                    z-index: 1000;
-                    display: flex;
-                    align-items: center;
-                    justify-content: center;
-                    animation: fadeIn 0.3s ease;
-                    padding: 20px;
-                " onclick="closeModuleModal(event)">
-                    <div style="
-                        background: white;
-                        border-radius: 20px;
-                        width: 100%;
-                        max-width: 800px;
-                        max-height: 90vh;
-                        overflow-y: auto;
-                        box-shadow: 0 25px 60px rgba(0, 0, 0, 0.15), 0 0 0 1px rgba(255, 255, 255, 0.05);
-                        animation: slideUp 0.3s ease;
-                        position: relative;
-                    " onclick="event.stopPropagation()">
-                        <!-- 헤더 -->
-                        <div style="
-                            background: linear-gradient(135deg, #f8fafc 0%, #e2e8f0 100%);
-                            border: 1px solid #e2e8f0;
-                            padding: 32px;
-                            border-radius: 20px 20px 0 0;
-                            position: relative;
-                        ">
-                            <button onclick="closeModuleModal()" style="
-                                position: absolute;
-                                top: 20px;
-                                right: 20px;
-                                background: #f1f5f9;
-                                border: 1px solid #e2e8f0;
-                                color: #64748b;
-                                font-size: 16px;
-                                width: 36px;
-                                height: 36px;
-                                border-radius: 50%;
-                                cursor: pointer;
-                                display: flex;
-                                align-items: center;
-                                justify-content: center;
-                                transition: all 0.2s ease;
-                                font-weight: 400;
-                            " onmouseover="this.style.background='#e2e8f0'; this.style.color='#475569'" onmouseout="this.style.background='#f1f5f9'; this.style.color='#64748b'">
-                                ×
-                            </button>
-                            <div style="
-                                background: linear-gradient(135deg, ${weekColor} 0%, ${weekColor}dd 100%);
-                                color: white;
-                                padding: 8px 16px;
-                                border-radius: 12px;
-                                font-size: 13px;
-                                font-weight: 600;
-                                margin-bottom: 16px;
-                                display: inline-flex;
-                                align-items: center;
-                                gap: 6px;
-                                box-shadow: 0 2px 8px ${weekColor}30;
-                            ">
-                                <span style="font-size: 12px;">📅</span>
-                                Week ${module.week}
-                            </div>
-                            <h2 style="
-                                margin: 0;
-                                font-size: 28px;
-                                font-weight: 800;
-                                line-height: 1.2;
-                                color: #1e293b;
-                                letter-spacing: -0.025em;
-                            ">
-                                ${module.title}
-                            </h2>
-                            <p style="
-                                margin: 16px 0 0 0;
-                                color: #64748b;
-                                font-size: 16px;
-                                line-height: 1.6;
-                                font-weight: 400;
-                            ">
-                                ${module.description}
-                            </p>
-                        </div>
-                        
-                        <!-- 컨텐츠 -->
-                        <div style="padding: 32px; background: #fafafa; border-top: 1px solid #f1f5f9;">
-                            ${module.objectives ? `
-                                <div style="
-                                    background: white;
-                                    border-radius: 16px;
-                                    padding: 24px;
-                                    margin-bottom: 24px;
-                                    border: 1px solid #e2e8f0;
-                                    box-shadow: 0 1px 3px rgba(0, 0, 0, 0.06);
-                                ">
-                                    <h3 style="
-                                        font-size: 20px;
-                                        font-weight: 700;
-                                        color: #1e293b;
-                                        margin-bottom: 20px;
-                                        display: flex;
-                                        align-items: center;
-                                        gap: 12px;
-                                    ">
-                                        <span style="
-                                            background: linear-gradient(135deg, ${weekColor}20, ${weekColor}10);
-                                            color: ${weekColor};
-                                            width: 36px;
-                                            height: 36px;
-                                            border-radius: 12px;
-                                            display: flex;
-                                            align-items: center;
-                                            justify-content: center;
-                                            font-size: 16px;
-                                        ">🎯</span>
-                                        학습 목표
-                                    </h3>
-                                    <div style="
-                                        display: grid;
-                                        gap: 12px;
-                                    ">
-                                        ${module.objectives.map((obj, idx) => `
-                                            <div style="
-                                                background: #f8fafc;
-                                                border: 1px solid #f1f5f9;
-                                                border-left: 4px solid ${weekColor};
-                                                padding: 16px;
-                                                border-radius: 0 12px 12px 0;
-                                                color: #475569;
-                                                line-height: 1.6;
-                                                font-weight: 500;
-                                                position: relative;
-                                            ">
-                                                <div style="
-                                                    position: absolute;
-                                                    top: -8px;
-                                                    left: 12px;
-                                                    background: ${weekColor};
-                                                    color: white;
-                                                    width: 24px;
-                                                    height: 24px;
-                                                    border-radius: 50%;
-                                                    display: flex;
-                                                    align-items: center;
-                                                    justify-content: center;
-                                                    font-size: 12px;
-                                                    font-weight: 700;
-                                                ">${idx + 1}</div>
-                                                <div style="margin-top: 8px;">
-                                                    ${obj}
-                                                </div>
-                                            </div>
-                                        `).join('')}
-                                    </div>
-                                </div>
-                            ` : ''}
-                            
-                            ${module.key_concepts && module.key_concepts.length > 0 ? `
-                                <div style="
-                                    background: white;
-                                    border-radius: 16px;
-                                    padding: 24px;
-                                    margin-bottom: 24px;
-                                    border: 1px solid #e2e8f0;
-                                    box-shadow: 0 1px 3px rgba(0, 0, 0, 0.06);
-                                ">
-                                    <h3 style="
-                                        font-size: 20px;
-                                        font-weight: 700;
-                                        color: #1e293b;
-                                        margin-bottom: 20px;
-                                        display: flex;
-                                        align-items: center;
-                                        gap: 12px;
-                                    ">
-                                        <span style="
-                                            background: linear-gradient(135deg, ${weekColor}20, ${weekColor}10);
-                                            color: ${weekColor};
-                                            width: 36px;
-                                            height: 36px;
-                                            border-radius: 12px;
-                                            display: flex;
-                                            align-items: center;
-                                            justify-content: center;
-                                            font-size: 16px;
-                                        ">🔑</span>
-                                        핵심 개념
-                                    </h3>
-                                    <div style="
-                                        display: grid;
-                                        grid-template-columns: repeat(auto-fit, minmax(220px, 1fr));
-                                        gap: 16px;
-                                    ">
-                                        ${module.key_concepts.map((concept, idx) => `
-                                            <div style="
-                                                background: linear-gradient(135deg, ${weekColor}08, ${weekColor}03);
-                                                border: 2px solid ${weekColor}15;
-                                                color: #475569;
-                                                padding: 16px 20px;
-                                                border-radius: 12px;
-                                                font-size: 15px;
-                                                font-weight: 600;
-                                                text-align: center;
-                                                position: relative;
-                                                transition: all 0.2s ease;
-                                                cursor: default;
-                                            " onmouseover="this.style.transform='translateY(-2px)'; this.style.boxShadow='0 8px 25px ${weekColor}20'" onmouseout="this.style.transform='translateY(0)'; this.style.boxShadow='none'">
-                                                <div style="
-                                                    position: absolute;
-                                                    top: -10px;
-                                                    right: 8px;
-                                                    background: ${weekColor};
-                                                    color: white;
-                                                    width: 20px;
-                                                    height: 20px;
-                                                    border-radius: 50%;
-                                                    display: flex;
-                                                    align-items: center;
-                                                    justify-content: center;
-                                                    font-size: 11px;
-                                                    font-weight: 700;
-                                                ">${idx + 1}</div>
-                                                ${concept}
-                                            </div>
-                                        `).join('')}
-                                    </div>
-                                </div>
-                            ` : ''}
-                            
-                            ${module.learning_outcomes && module.learning_outcomes.length > 0 ? `
-                                <div style="
-                                    background: white;
-                                    border-radius: 16px;
-                                    padding: 24px;
-                                    margin-bottom: 24px;
-                                    border: 1px solid #e2e8f0;
-                                    box-shadow: 0 1px 3px rgba(0, 0, 0, 0.06);
-                                ">
-                                    <h3 style="
-                                        font-size: 20px;
-                                        font-weight: 700;
-                                        color: #1e293b;
-                                        margin-bottom: 20px;
-                                        display: flex;
-                                        align-items: center;
-                                        gap: 12px;
-                                    ">
-                                        <span style="
-                                            background: linear-gradient(135deg, ${weekColor}20, ${weekColor}10);
-                                            color: ${weekColor};
-                                            width: 36px;
-                                            height: 36px;
-                                            border-radius: 12px;
-                                            display: flex;
-                                            align-items: center;
-                                            justify-content: center;
-                                            font-size: 16px;
-                                        ">🏆</span>
-                                        학습 성과
-                                    </h3>
-                                    <div style="
-                                        display: grid;
-                                        gap: 12px;
-                                    ">
-                                        ${module.learning_outcomes.map((outcome, idx) => `
-                                            <div style="
-                                                background: #f8fafc;
-                                                border: 1px solid #f1f5f9;
-                                                border-left: 4px solid ${weekColor};
-                                                padding: 16px;
-                                                border-radius: 0 12px 12px 0;
-                                                color: #475569;
-                                                line-height: 1.6;
-                                                font-weight: 500;
-                                                position: relative;
-                                            ">
-                                                <div style="
-                                                    position: absolute;
-                                                    top: -8px;
-                                                    left: 12px;
-                                                    background: ${weekColor};
-                                                    color: white;
-                                                    width: 24px;
-                                                    height: 24px;
-                                                    border-radius: 50%;
-                                                    display: flex;
-                                                    align-items: center;
-                                                    justify-content: center;
-                                                    font-size: 12px;
-                                                    font-weight: 700;
-                                                ">${idx + 1}</div>
-                                                <div style="margin-top: 8px;">
-                                                    ${outcome}
-                                                </div>
-                                            </div>
-                                        `).join('')}
-                                    </div>
-                                </div>
-                            ` : ''}
-                            
-                            ${module.estimated_hours ? `
-                                <div style="
-                                    background: white;
-                                    border-radius: 16px;
-                                    padding: 24px;
-                                    margin-bottom: 24px;
-                                    border: 1px solid #e2e8f0;
-                                    box-shadow: 0 1px 3px rgba(0, 0, 0, 0.06);
-                                ">
-                                    <h3 style="
-                                        font-size: 20px;
-                                        font-weight: 700;
-                                        color: #1e293b;
-                                        margin-bottom: 20px;
-                                        display: flex;
-                                        align-items: center;
-                                        gap: 12px;
-                                    ">
-                                        <span style="
-                                            background: linear-gradient(135deg, ${weekColor}20, ${weekColor}10);
-                                            color: ${weekColor};
-                                            width: 36px;
-                                            height: 36px;
-                                            border-radius: 12px;
-                                            display: flex;
-                                            align-items: center;
-                                            justify-content: center;
-                                            font-size: 16px;
-                                        ">⏰</span>
-                                        학습 시간
-                                    </h3>
-                                    <div style="
-                                        background: linear-gradient(135deg, ${weekColor}08, ${weekColor}03);
-                                        border: 2px solid ${weekColor}15;
-                                        color: #475569;
-                                        padding: 20px;
-                                        border-radius: 12px;
-                                        text-align: center;
-                                        font-size: 24px;
-                                        font-weight: 700;
-                                        display: flex;
-                                        align-items: center;
-                                        justify-content: center;
-                                        gap: 8px;
-                                    ">
-                                        <span style="font-size: 20px;">📚</span>
-                                        ${module.estimated_hours}시간
-                                    </div>
-                                    <div style="
-                                        text-align: center;
-                                        color: #64748b;
-                                        font-size: 14px;
-                                        margin-top: 12px;
-                                        font-weight: 500;
-                                    ">
-                                        예상 학습 소요 시간
-                                    </div>
-                                </div>
-                            ` : ''}
-                            
-                            ${module.resources ? `
-                                <div style="
-                                    background: white;
-                                    border-radius: 16px;
-                                    padding: 24px;
-                                    border: 1px solid #e2e8f0;
-                                    box-shadow: 0 1px 3px rgba(0, 0, 0, 0.06);
-                                ">
-                                    <h3 style="
-                                        font-size: 20px;
-                                        font-weight: 700;
-                                        color: #1e293b;
-                                        margin-bottom: 24px;
-                                        display: flex;
-                                        align-items: center;
-                                        gap: 12px;
-                                    ">
-                                        <span style="
-                                            background: linear-gradient(135deg, ${weekColor}20, ${weekColor}10);
-                                            color: ${weekColor};
-                                            width: 36px;
-                                            height: 36px;
-                                            border-radius: 12px;
-                                            display: flex;
-                                            align-items: center;
-                                            justify-content: center;
-                                            font-size: 16px;
-                                        ">📚</span>
-                                        학습 자료
-                                    </h3>
-                                    
-                                    <!-- 탭 네비게이션 -->
-                                    <div style="
-                                        display: flex;
-                                        gap: 8px;
-                                        margin-bottom: 20px;
-                                        border-bottom: 1px solid #f1f5f9;
-                                        padding-bottom: 16px;
-                                    ">
-                                        ${module.resources.videos && module.resources.videos.length > 0 ? `
-                                            <div style="
-                                                background: linear-gradient(135deg, #fef3c7, #fde68a);
-                                                color: #92400e;
-                                                padding: 8px 16px;
-                                                border-radius: 8px;
-                                                font-size: 13px;
-                                                font-weight: 600;
-                                                display: flex;
-                                                align-items: center;
-                                                gap: 6px;
-                                            ">
-                                                📹 동영상 ${module.resources.videos.length}개
-                                            </div>
-                                        ` : ''}
-                                        ${module.resources.web_links && module.resources.web_links.length > 0 ? `
-                                            <div style="
-                                                background: linear-gradient(135deg, #dbeafe, #bfdbfe);
-                                                color: #1e40af;
-                                                padding: 8px 16px;
-                                                border-radius: 8px;
-                                                font-size: 13px;
-                                                font-weight: 600;
-                                                display: flex;
-                                                align-items: center;
-                                                gap: 6px;
-                                            ">
-                                                🌐 웹자료 ${module.resources.web_links.length}개
-                                            </div>
-                                        ` : ''}
-                                        ${module.resources.documents && module.resources.documents.length > 0 ? `
-                                            <div style="
-                                                background: linear-gradient(135deg, #ecfdf5, #d1fae5);
-                                                color: #065f46;
-                                                padding: 8px 16px;
-                                                border-radius: 8px;
-                                                font-size: 13px;
-                                                font-weight: 600;
-                                                display: flex;
-                                                align-items: center;
-                                                gap: 6px;
-                                            ">
-                                                📄 문서 ${module.resources.documents.length}개
-                                            </div>
-                                        ` : ''}
-                                    </div>
-                                    
-                                    <!-- 리소스 리스트 -->
-                                    <div style="display: grid; gap: 20px;">
-                                        ${module.resources.videos && module.resources.videos.length > 0 ? `
-                                            <div>
-                                                <h4 style="
-                                                    font-size: 17px;
-                                                    font-weight: 700;
-                                                    color: #374151;
-                                                    margin-bottom: 12px;
-                                                    display: flex;
-                                                    align-items: center;
-                                                    gap: 8px;
-                                                ">
-                                                    <span style="color: #f59e0b;">📹</span>
-                                                    동영상 강의
-                                                </h4>
-                                                <div style="display: grid; gap: 10px;">
-                                                    ${module.resources.videos.map((video, idx) => `
-                                                        <a href="${video.url}" target="_blank" style="
-                                                            display: flex;
-                                                            align-items: center;
-                                                            gap: 12px;
-                                                            background: linear-gradient(135deg, #fffbeb, #fef3c7);
-                                                            border: 1px solid #fed7aa;
-                                                            border-radius: 12px;
-                                                            padding: 16px;
-                                                            text-decoration: none;
-                                                            color: #92400e;
-                                                            transition: all 0.2s ease;
-                                                            position: relative;
-                                                            overflow: hidden;
-                                                        " onmouseover="this.style.transform='translateY(-2px)'; this.style.boxShadow='0 8px 25px rgba(245, 158, 11, 0.15)'" onmouseout="this.style.transform='translateY(0)'; this.style.boxShadow='none'">
-                                                            <div style="
-                                                                background: #f59e0b;
-                                                                color: white;
-                                                                width: 32px;
-                                                                height: 32px;
-                                                                border-radius: 8px;
-                                                                display: flex;
-                                                                align-items: center;
-                                                                justify-content: center;
-                                                                font-weight: 700;
-                                                                font-size: 12px;
-                                                                flex-shrink: 0;
-                                                            ">${idx + 1}</div>
-                                                            <div style="flex: 1;">
-                                                                <div style="font-weight: 600; font-size: 15px; line-height: 1.4;">
-                                                                    ${video.title}
-                                                                </div>
-                                                            </div>
-                                                            <div style="
-                                                                background: rgba(245, 158, 11, 0.2);
-                                                                color: #92400e;
-                                                                padding: 4px 8px;
-                                                                border-radius: 6px;
-                                                                font-size: 11px;
-                                                                font-weight: 600;
-                                                            ">▶ 재생</div>
-                                                        </a>
-                                                    `).join('')}
-                                                </div>
-                                            </div>
-                                        ` : ''}
-                                        
-                                        ${module.resources.web_links && module.resources.web_links.length > 0 ? `
-                                            <div>
-                                                <h4 style="
-                                                    font-size: 17px;
-                                                    font-weight: 700;
-                                                    color: #374151;
-                                                    margin-bottom: 12px;
-                                                    display: flex;
-                                                    align-items: center;
-                                                    gap: 8px;
-                                                ">
-                                                    <span style="color: #3b82f6;">🌐</span>
-                                                    웹 자료
-                                                </h4>
-                                                <div style="display: grid; gap: 10px;">
-                                                    ${module.resources.web_links.map((link, idx) => `
-                                                        <a href="${link.url}" target="_blank" style="
-                                                            display: flex;
-                                                            align-items: center;
-                                                            gap: 12px;
-                                                            background: linear-gradient(135deg, #eff6ff, #dbeafe);
-                                                            border: 1px solid #93c5fd;
-                                                            border-radius: 12px;
-                                                            padding: 16px;
-                                                            text-decoration: none;
-                                                            color: #1e40af;
-                                                            transition: all 0.2s ease;
-                                                        " onmouseover="this.style.transform='translateY(-2px)'; this.style.boxShadow='0 8px 25px rgba(59, 130, 246, 0.15)'" onmouseout="this.style.transform='translateY(0)'; this.style.boxShadow='none'">
-                                                            <div style="
-                                                                background: #3b82f6;
-                                                                color: white;
-                                                                width: 32px;
-                                                                height: 32px;
-                                                                border-radius: 8px;
-                                                                display: flex;
-                                                                align-items: center;
-                                                                justify-content: center;
-                                                                font-weight: 700;
-                                                                font-size: 12px;
-                                                                flex-shrink: 0;
-                                                            ">${idx + 1}</div>
-                                                            <div style="flex: 1;">
-                                                                <div style="font-weight: 600; font-size: 15px; line-height: 1.4;">
-                                                                    ${link.title}
-                                                                </div>
-                                                            </div>
-                                                            <div style="
-                                                                background: rgba(59, 130, 246, 0.2);
-                                                                color: #1e40af;
-                                                                padding: 4px 8px;
-                                                                border-radius: 6px;
-                                                                font-size: 11px;
-                                                                font-weight: 600;
-                                                            ">🔗 링크</div>
-                                                        </a>
-                                                    `).join('')}
-                                                </div>
-                                            </div>
-                                        ` : ''}
-                                        
-                                        ${module.resources.documents && module.resources.documents.length > 0 ? `
-                                            <div>
-                                                <h4 style="
-                                                    font-size: 17px;
-                                                    font-weight: 700;
-                                                    color: #374151;
-                                                    margin-bottom: 12px;
-                                                    display: flex;
-                                                    align-items: center;
-                                                    gap: 8px;
-                                                ">
-                                                    <span style="color: #10b981;">📄</span>
-                                                    문서 자료
-                                                </h4>
-                                                <div style="display: grid; gap: 10px;">
-                                                    ${module.resources.documents.map((doc, idx) => `
-                                                        <a href="${doc.url}" target="_blank" style="
-                                                            display: flex;
-                                                            align-items: center;
-                                                            gap: 12px;
-                                                            background: linear-gradient(135deg, #f0fdf4, #dcfce7);
-                                                            border: 1px solid #86efac;
-                                                            border-radius: 12px;
-                                                            padding: 16px;
-                                                            text-decoration: none;
-                                                            color: #065f46;
-                                                            transition: all 0.2s ease;
-                                                        " onmouseover="this.style.transform='translateY(-2px)'; this.style.boxShadow='0 8px 25px rgba(16, 185, 129, 0.15)'" onmouseout="this.style.transform='translateY(0)'; this.style.boxShadow='none'">
-                                                            <div style="
-                                                                background: #10b981;
-                                                                color: white;
-                                                                width: 32px;
-                                                                height: 32px;
-                                                                border-radius: 8px;
-                                                                display: flex;
-                                                                align-items: center;
-                                                                justify-content: center;
-                                                                font-weight: 700;
-                                                                font-size: 12px;
-                                                                flex-shrink: 0;
-                                                            ">${idx + 1}</div>
-                                                            <div style="flex: 1;">
-                                                                <div style="font-weight: 600; font-size: 15px; line-height: 1.4;">
-                                                                    ${doc.title}
-                                                                </div>
-                                                            </div>
-                                                            <div style="
-                                                                background: rgba(16, 185, 129, 0.2);
-                                                                color: #065f46;
-                                                                padding: 4px 8px;
-                                                                border-radius: 6px;
-                                                                font-size: 11px;
-                                                                font-weight: 600;
-                                                            ">📁 다운로드</div>
-                                                        </a>
-                                                    `).join('')}
-                                                </div>
-                                            </div>
-                                        ` : ''}
-                                    </div>
-                                </div>
-                            ` : ''}
-                            
-                            <!-- 학습 완료 체크박스 -->
-                            <div style="
-                                margin-top: 24px;
-                                background: white;
-                                border-radius: 16px;
-                                padding: 24px;
-                                border: 1px solid #e2e8f0;
-                                box-shadow: 0 1px 3px rgba(0, 0, 0, 0.06);
-                                text-align: center;
-                            ">
-                                ${(() => {
-                                    const completedWeeks = StorageManager.curriculum.progress.get();
-                                    const isCompleted = completedWeeks.includes(moduleIndex);
-                                    return `
-                                        <div style="
-                                            background: ${isCompleted ? 'linear-gradient(135deg, #dcfce7, #bbf7d0)' : 'linear-gradient(135deg, #f8fafc, #e2e8f0)'};
-                                            border: 2px solid ${isCompleted ? '#10b981' : '#cbd5e1'};
-                                            border-radius: 16px;
-                                            padding: 20px;
-                                            margin-bottom: 16px;
-                                            transition: all 0.3s ease;
-                                            cursor: pointer;
-                                        " onclick="document.getElementById('completeWeek-${moduleIndex}').click()">
-                                            <div style="
-                                                display: flex;
-                                                align-items: center;
-                                                justify-content: center;
-                                                gap: 16px;
-                                                margin-bottom: 12px;
-                                            ">
-                                                <div style="
-                                                    position: relative;
-                                                    width: 28px;
-                                                    height: 28px;
-                                                ">
-                                                    <input 
-                                                        type="checkbox" 
-                                                        id="completeWeek-${moduleIndex}"
-                                                        ${isCompleted ? 'checked' : ''}
-                                                        onchange="toggleWeekCompletion(${moduleIndex})"
-                                                        style="
-                                                            width: 28px;
-                                                            height: 28px;
-                                                            accent-color: ${weekColor};
-                                                            cursor: pointer;
-                                                            border-radius: 8px;
-                                                        "
-                                                    />
-                                                </div>
-                                                <div>
-                                                    <div style="
-                                                        font-size: 18px;
-                                                        font-weight: 700;
-                                                        color: ${isCompleted ? '#065f46' : '#475569'};
-                                                        margin-bottom: 4px;
-                                                        display: flex;
-                                                        align-items: center;
-                                                        gap: 8px;
-                                                    ">
-                                                        <span style="font-size: 20px;">
-                                                            ${isCompleted ? '✅' : '📚'}
-                                                        </span>
-                                                        ${isCompleted ? '학습 완료됨' : '학습 완료하기'}
-                                                    </div>
-                                                    <div style="
-                                                        font-size: 13px;
-                                                        color: ${isCompleted ? '#059669' : '#64748b'};
-                                                        font-weight: 500;
-                                                    ">
-                                                        ${isCompleted ? '이 주차의 모든 학습을 마쳤습니다' : '학습을 완료하면 체크해주세요'}
-                                                    </div>
-                                                </div>
-                                            </div>
-                                        </div>
-                                        
-                                        ${isCompleted ? `
-                                            <div style="
-                                                background: linear-gradient(135deg, #059669, #10b981);
-                                                color: white;
-                                                padding: 12px 20px;
-                                                border-radius: 12px;
-                                                font-size: 14px;
-                                                font-weight: 600;
-                                                text-align: center;
-                                            ">
-                                                🎉 축하합니다! Week ${module.week} 학습을 완료하셨습니다!
-                                            </div>
-                                        ` : `
-                                            <div style="
-                                                background: #f8fafc;
-                                                border: 1px dashed #cbd5e1;
-                                                color: #64748b;
-                                                padding: 16px;
-                                                border-radius: 12px;
-                                                font-size: 13px;
-                                                line-height: 1.5;
-                                                text-align: center;
-                                            ">
-                                                모든 학습 목표를 달성하셨다면 위 체크박스를 선택해주세요.<br>
-                                                <strong>진행도가 자동으로 업데이트</strong>되어 전체 학습 현황을 확인할 수 있습니다.
-                                            </div>
-                                        `}
-                                    `;
-                                })()}
-                            </div>
-                        </div>
-                    </div>
-                </div>
-            `;
-            
-            // 모달을 body에 추가
-            document.body.insertAdjacentHTML('beforeend', modalHtml);
-        }
-        
-        // 모달 닫기
-        function closeModuleModal(event) {
-            if (event && event.target !== event.currentTarget) return;
-            
-            const modal = document.getElementById('moduleModal');
-            if (modal) {
-                modal.style.animation = 'fadeOut 0.3s ease';
-                setTimeout(() => {
-                    modal.remove();
-                }, 300);
-            }
-        }
-        
-        // 주차 완료 상태 토글
-        function toggleWeekCompletion(moduleIndex) {
-            const completedWeeks = StorageManager.curriculum.progress.get();
-            const isCurrentlyCompleted = completedWeeks.includes(moduleIndex);
-            
-            if (isCurrentlyCompleted) {
-                // 완료 해제
-                StorageManager.curriculum.progress.remove(moduleIndex);
-                showNotification(`${moduleIndex + 1}주차 완료 상태가 해제되었습니다.`, 'info');
-            } else {
-                // 완료 추가
-                StorageManager.curriculum.progress.add(moduleIndex);
-                showNotification(`🎉 ${moduleIndex + 1}주차를 완료하셨습니다!`, 'success');
-                
-                // 완료 효과 애니메이션
-                setTimeout(() => {
-                    const checkbox = document.getElementById(`completeWeek-${moduleIndex}`);
-                    if (checkbox) {
-                        checkbox.style.transform = 'scale(1.2)';
-                        setTimeout(() => {
-                            checkbox.style.transform = 'scale(1)';
-                        }, 200);
-                    }
-                }, 100);
-            }
-            
-            // 완료 처리 후 모달 닫기 및 전체 커리큘럼으로 복귀
-            setTimeout(() => {
-                closeModuleModal();
-                
-                // 커리큘럼 페이지로 이동하여 업데이트된 진행률 표시
-                switchToTab('curriculum');
-                
-                // 커리큘럼 콘텐츠 새로고침
-                const curriculumContent = document.getElementById('curriculumContent');
-                if (curriculumContent) {
-                    const curriculumData = StorageManager.curriculum.get();
-                    if (curriculumData) {
-                        displayCurriculumCards(curriculumContent, curriculumData);
-                    }
-                }
-            }, 300);
-            
-            // 전체 커리큘럼 진행도 업데이트
-            updateCurriculumProgress();
-        }
-        
-        // 커리큘럼 진행도 업데이트
-        function updateCurriculumProgress() {
-            const curriculumContent = document.getElementById('curriculumContent');
-            if (curriculumContent && curriculumContent.style.display === 'block') {
-                const curriculumData = StorageManager.curriculum.get();
-                if (curriculumData && curriculumData.modules) {
-                    displayCurriculumCards(curriculumContent, curriculumData);
-                }
-            }
-        }
-        
-        // 진행도 초기화 (새 세션이나 커리큘럼 재생성 시)
-        function resetCurriculumProgress() {
-            StorageManager.curriculum.progress.clear();
-            updateCurriculumProgress();
-        }
-
-        // 선택된 멘토들 저장 배열
-        let selectedMentors = [];
-
-        // 자연어 질문으로 멘토 찾기
-        // 10개 페르소나 정보 정의
-        const PERSONAS = {
-            architecture: { name: "건축", expertise: "건축 설계, 건축 구조, 건축 환경, BIM, 인테리어 디자인, 도시건축", icon: "fas fa-building", color: "linear-gradient(135deg, #667eea, #764ba2)" },
-            civil_urban: { name: "토목 도시", expertise: "토목공학, 도시계획, 도시설계, 지반공학, 구조역학, 교통공학", icon: "fas fa-city", color: "linear-gradient(135deg, #a855f7, #ec4899)" },
-            transport: { name: "교통 운송", expertise: "교통시스템, 물류관리, 교통정책, 스마트 모빌리티, 운송경제학", icon: "fas fa-truck", color: "linear-gradient(135deg, #10b981, #059669)" },
-            mechanical: { name: "기계 금속", expertise: "기계설계, 재료공학, 생산공학, 자동화, 열역학, 유체역학", icon: "fas fa-cog", color: "linear-gradient(135deg, #6366f1, #8b5cf6)" },
-            electrical: { name: "전기 전자", expertise: "전기공학, 전자회로, 제어시스템, 전력시스템, 신호처리, 임베디드", icon: "fas fa-bolt", color: "linear-gradient(135deg, #f59e0b, #d97706)" },
-            precision_energy: { name: "정밀 에너지", expertise: "정밀기기, 측정공학, 에너지시스템, 신재생에너지, 에너지효율", icon: "fas fa-atom", color: "linear-gradient(135deg, #059669, #047857)" },
-            materials: { name: "소재 재료", expertise: "신소재, 나노기술, 재료과학, 고분자, 세라믹, 금속재료", icon: "fas fa-flask", color: "linear-gradient(135deg, #dc2626, #b91c1c)" },
-            computer: { name: "컴퓨터 통신", expertise: "소프트웨어공학, 네트워크, 데이터베이스, AI/ML, 사이버보안, 클라우드", icon: "fas fa-laptop-code", color: "linear-gradient(135deg, #3b82f6, #2563eb)" },
-            industrial: { name: "산업", expertise: "산업공학, 품질관리, 생산관리, 공급망관리, 린제조, 6시그마", icon: "fas fa-industry", color: "linear-gradient(135deg, #7c3aed, #6d28d9)" },
-            chemical: { name: "화공", expertise: "화학공학, 공정설계, 반응공학, 분리공정, 화학플랜트, 안전공학", icon: "fas fa-vial", color: "linear-gradient(135deg, #16a34a, #15803d)" }
-        };
-
-        async function findMentorByQuestion() {
-            const question = document.getElementById('naturalQuestionInput').value.trim();
-            if (!question) {
-                showNotification('질문을 입력해주세요', 'error');
-                return;
-            }
-
-            // 로딩 상태 표시
-            const button = event.target;
-            const originalText = button.innerHTML;
-            button.innerHTML = '<i class="fas fa-spinner fa-spin" style="margin-right: 8px;"></i>분석 중...';
-            button.disabled = true;
-
-            try {
-                // mentor_chat.py API 호출 시도, 실패하면 임시 키워드 매칭 사용
-                let result;
-                try {
-                    const response = await fetch('/api/mentor_chat/analyze_and_recommend_personas', {
-                        method: 'POST',
-                        headers: {
-                            'Content-Type': 'application/json',
-                        },
-                        body: JSON.stringify({
-                            message: question,
-                            session_id: SESSION_ID
-                        })
-                    });
-
-                    if (response.ok) {
-                        result = await response.json();
-                    } else {
-                        throw new Error('API 응답 오류');
-                    }
-                } catch (apiError) {
-                    console.log('API 호출 실패, 키워드 매칭 사용:', apiError);
-                    
-                    // 임시 키워드 매칭 로직
-                    result = performKeywordMatching(question);
-                }
-                
-                // 추천된 페르소나들을 표시
-                displayRecommendedPersonas(result.recommended_personas, result.reasoning);
-                
-                showNotification(`${result.recommended_personas.length}개의 전문 분야 멘토를 추천했습니다!`, 'success');
-                
-            } catch (error) {
-                console.error('멘토 추천 오류:', error);
-                showNotification('멘토 추천 중 오류가 발생했습니다. 다시 시도해주세요.', 'error');
-            } finally {
-                // 버튼 원상복구
-                button.innerHTML = originalText;
-                button.disabled = false;
-            }
-        }
-
-        // 추천된 페르소나들을 선택된 멘토 영역에 바로 표시
-        function displayRecommendedPersonas(recommendedPersonas, reasoning) {
-            // 추천된 페르소나들을 선택된 멘토 영역에 추가
-            recommendedPersonas.forEach(persona => {
-                addPersonaToSelectedMentors(persona);
-            });
-            
-            // 선택된 멘토 영역으로 스크롤
-            const selectedMentorsSection = document.getElementById('selectedMentors');
-            setTimeout(() => {
-                selectedMentorsSection.scrollIntoView({ behavior: 'smooth', block: 'start' });
-            }, 300);
-        }
-
-        // 페르소나를 선택된 멘토 영역에 추가
-        function addPersonaToSelectedMentors(persona) {
-            // 공백 문제 및 다양한 키 이름 처리
-            const cleanPersona = {
-                id: getValueFromObject(persona, ['id', ' id']),
-                name: getValueFromObject(persona, ['name', ' name']),
-                reason: getValueFromObject(persona, [
-                    'reason', ' reason', 
-                    'reasoning', ' reasoning',
-                    'explanation', ' explanation',
-                    'rationale', ' rationale',
-                    'justification', ' justification',
-                    'description', ' description'
-                ])
-            };
-            
-            // 기본값 설정
-            if (!cleanPersona.reason) {
-                cleanPersona.reason = `${cleanPersona.name || '해당 분야'} 전문가로 추천되었습니다.`;
-            }
-            
-            console.log('원본 persona:', persona);
-            console.log('정리된 persona:', cleanPersona);
-            
-            const personaInfo = PERSONAS[cleanPersona.id];
-            if (!personaInfo) {
-                console.error(`페르소나 정보를 찾을 수 없습니다: ${cleanPersona.id}`);
-                console.log('사용 가능한 페르소나들:', Object.keys(PERSONAS));
-                return;
-            }
-            
-            // 이미 선택된 페르소나인지 확인
-            const existingPersona = document.querySelector(`[data-selected-persona="${cleanPersona.id}"]`);
-            if (existingPersona) return;
-            
-            const selectedMentorsContainer = document.getElementById('selectedMentors');
-            
-            // 첫 번째 페르소나 추가시 기본 메시지 제거
-            if (selectedMentorsContainer.innerHTML.includes('선택된 멘토들이 여기에 표시됩니다')) {
-                selectedMentorsContainer.innerHTML = '';
-            }
-            
-            // 페르소나 카드 생성
-            const personaCard = document.createElement('div');
-            personaCard.setAttribute('data-selected-persona', cleanPersona.id);
-            personaCard.style.cssText = `
-                background: linear-gradient(135deg, #f8faff, #f1f5ff);
-                border: 2px solid #667eea;
-                border-radius: 12px;
-                padding: 16px;
-                margin-bottom: 12px;
-                position: relative;
-                transition: all 0.3s;
-            `;
-            
-            personaCard.innerHTML = `
-                <div style="display: flex; align-items: center; gap: 12px;">
-                    <div style="width: 48px; height: 48px; background: ${personaInfo.color}; border-radius: 10px; display: flex; align-items: center; justify-content: center; flex-shrink: 0;">
-                        <i class="${personaInfo.icon}" style="color: white; font-size: 20px;"></i>
-                    </div>
-                    <div style="flex: 1; min-width: 0;">
-                        <div style="display: flex; align-items: center; gap: 8px; margin-bottom: 4px;">
-                            <h4 style="font-size: 16px; font-weight: 700; color: #4c1d95; margin: 0;">${personaInfo.name}</h4>
-                            <span style="background: #667eea; color: white; font-size: 10px; font-weight: 600; padding: 2px 6px; border-radius: 8px;">AI 추천</span>
-                        </div>
-                        <p style="font-size: 12px; color: #6366f1; line-height: 1.3; margin: 0 0 6px 0;">
-                            ${personaInfo.expertise}
-                        </p>
-                        <div style="background: rgba(102, 126, 234, 0.1); border-radius: 6px; padding: 8px;">
-                            <p style="font-size: 10px; color: #4c1d95; font-weight: 600; margin: 0 0 2px 0;">추천 이유:</p>
-                            <p style="font-size: 10px; color: #6366f1; line-height: 1.2; margin: 0;">${cleanPersona.reason}</p>
-                        </div>
-                    </div>
-                    <button onclick="removeSelectedPersona('${cleanPersona.id}')" style="
-                        position: absolute;
-                        top: 8px;
-                        right: 8px;
-                        background: #ef4444;
-                        color: white;
-                        border: none;
-                        border-radius: 50%;
-                        width: 24px;
-                        height: 24px;
-                        cursor: pointer;
-                        font-size: 12px;
-                        display: flex;
-                        align-items: center;
-                        justify-content: center;
-                        transition: background 0.2s;
-                    " onmouseover="this.style.background='#dc2626'" onmouseout="this.style.background='#ef4444'">
-                        ×
-                    </button>
-                </div>
-            `;
-            
-            selectedMentorsContainer.appendChild(personaCard);
-            
-            // 시작 버튼 활성화
-            updateStartButton();
-        }
-
-        // 선택된 페르소나 제거
-        function removeSelectedPersona(personaId) {
-            const personaCard = document.querySelector(`[data-selected-persona="${personaId}"]`);
-            if (personaCard) {
-                personaCard.remove();
-            }
-            
-            // 선택된 멘토가 없으면 기본 메시지 표시
-            const selectedMentorsContainer = document.getElementById('selectedMentors');
-            if (selectedMentorsContainer.children.length === 0) {
-                selectedMentorsContainer.innerHTML = '<div style="color: #6b7280; font-size: 14px;">선택된 멘토들이 여기에 표시됩니다</div>';
-            }
-            
-            updateStartButton();
-        }
-
-        // 추천 결과 숨기기
-        function hideRecommendedPersonas() {
-            const recommendedSection = document.getElementById('recommendedPersonas');
-            recommendedSection.style.display = 'none';
-        }
-
-        // 헬퍼 함수: 객체에서 여러 키 중 하나의 값을 찾아 반환
-        function getValueFromObject(obj, keys) {
-            for (const key of keys) {
-                if (obj && typeof obj === 'object' && key in obj && obj[key]) {
-                    return obj[key].toString().trim();
-                }
-            }
-            return '';
-        }
-
-        // 임시 키워드 매칭 로직
-        function performKeywordMatching(question) {
-            const questionLower = question.toLowerCase();
-            const recommendedPersonas = [];
-            
-            // 키워드별 페르소나 매칭
-            if (questionLower.includes('건축') || questionLower.includes('건물') || questionLower.includes('설계') || questionLower.includes('인테리어')) {
-                recommendedPersonas.push({
-                    id: 'architecture',
-                    name: '건축',
-                    reason: '건축 관련 키워드가 포함되어 있습니다.'
-                });
-            }
-            
-            if (questionLower.includes('토목') || questionLower.includes('도시') || questionLower.includes('건설') || questionLower.includes('지반')) {
-                recommendedPersonas.push({
-                    id: 'civil_urban',
-                    name: '토목 도시',
-                    reason: '토목 및 도시계획 관련 키워드가 포함되어 있습니다.'
-                });
-            }
-            
-            if (questionLower.includes('교통') || questionLower.includes('물류') || questionLower.includes('운송') || questionLower.includes('모빌리티')) {
-                recommendedPersonas.push({
-                    id: 'transport',
-                    name: '교통 운송',
-                    reason: '교통 및 운송 관련 키워드가 포함되어 있습니다.'
-                });
-            }
-            
-            if (questionLower.includes('기계') || questionLower.includes('금속') || questionLower.includes('자동화') || questionLower.includes('제조')) {
-                recommendedPersonas.push({
-                    id: 'mechanical',
-                    name: '기계 금속',
-                    reason: '기계공학 관련 키워드가 포함되어 있습니다.'
-                });
-            }
-            
-            if (questionLower.includes('전기') || questionLower.includes('전자') || questionLower.includes('회로') || questionLower.includes('제어')) {
-                recommendedPersonas.push({
-                    id: 'electrical',
-                    name: '전기 전자',
-                    reason: '전기전자공학 관련 키워드가 포함되어 있습니다.'
-                });
-            }
-            
-            if (questionLower.includes('에너지') || questionLower.includes('정밀') || questionLower.includes('신재생')) {
-                recommendedPersonas.push({
-                    id: 'precision_energy',
-                    name: '정밀 에너지',
-                    reason: '에너지 및 정밀기기 관련 키워드가 포함되어 있습니다.'
-                });
-            }
-            
-            if (questionLower.includes('소재') || questionLower.includes('재료') || questionLower.includes('나노') || questionLower.includes('고분자')) {
-                recommendedPersonas.push({
-                    id: 'materials',
-                    name: '소재 재료',
-                    reason: '소재 및 재료과학 관련 키워드가 포함되어 있습니다.'
-                });
-            }
-            
-            if (questionLower.includes('컴퓨터') || questionLower.includes('프로그래밍') || questionLower.includes('개발') || questionLower.includes('코딩') || questionLower.includes('소프트웨어') || questionLower.includes('ai') || questionLower.includes('머신러닝') || questionLower.includes('웹')) {
-                recommendedPersonas.push({
-                    id: 'computer',
-                    name: '컴퓨터 통신',
-                    reason: '컴퓨터 및 소프트웨어 관련 키워드가 포함되어 있습니다.'
-                });
-            }
-            
-            if (questionLower.includes('산업') || questionLower.includes('품질') || questionLower.includes('생산') || questionLower.includes('공급망') || questionLower.includes('린') || questionLower.includes('6시그마')) {
-                recommendedPersonas.push({
-                    id: 'industrial',
-                    name: '산업',
-                    reason: '산업공학 관련 키워드가 포함되어 있습니다.'
-                });
-            }
-            
-            if (questionLower.includes('화학') || questionLower.includes('화공') || questionLower.includes('공정') || questionLower.includes('반응') || questionLower.includes('플랜트')) {
-                recommendedPersonas.push({
-                    id: 'chemical',
-                    name: '화공',
-                    reason: '화학공학 관련 키워드가 포함되어 있습니다.'
-                });
-            }
-            
-            // 기본 추천 (키워드가 매칭되지 않은 경우)
-            if (recommendedPersonas.length === 0) {
-                recommendedPersonas.push({
-                    id: 'computer',
-                    name: '컴퓨터 통신',
-                    reason: '일반적인 학습 문의로 판단되어 컴퓨터 분야를 추천합니다.'
-                });
-            }
-            
-            return {
-                recommended_personas: recommendedPersonas,
-                reasoning: `키워드 분석을 통해 ${recommendedPersonas.length}개의 전문 분야를 추천했습니다.`
-            };
-        }
-
-        // 멘토 선택
-        function selectMentor(mentorType) {
-            if (selectedMentors.includes(mentorType)) return;
-            
-            selectedMentors.push(mentorType);
-            updateSelectedMentorsDisplay();
-            updateStartButton();
-            
-            // 선택된 카드 스타일 변경
-            const card = document.querySelector(`[data-mentor="${mentorType}"]`);
-            if (card) {
-                card.style.borderColor = '#667eea';
-                card.style.backgroundColor = '#f0f4ff';
-            }
-        }
-
-        // 멘토 선택 해제
-        function deselectMentor(mentorType) {
-            selectedMentors = selectedMentors.filter(m => m !== mentorType);
-            updateSelectedMentorsDisplay();
-            updateStartButton();
-            
-            // 카드 스타일 원래대로
-            const card = document.querySelector(`[data-mentor="${mentorType}"]`);
-            if (card) {
-                card.style.borderColor = '#e5e7eb';
-                card.style.backgroundColor = 'white';
-            }
-        }
-
-        // 선택된 멘토들 화면 업데이트
-        function updateSelectedMentorsDisplay() {
-            const container = document.getElementById('selectedMentors');
-            if (!container) return;
-            
-            if (selectedMentors.length === 0) {
-                container.innerHTML = '<div style="color: #6b7280; font-size: 14px;">선택된 멘토들이 여기에 표시됩니다</div>';
-                return;
-            }
-            
-            const mentorNames = {
-                engineer: { name: '업무 과외 선생님', icon: '<i class="fas fa-briefcase"></i>', desc: '실무 스킬' },
-                executive: { name: '일타 강사', icon: '<i class="fas fa-star"></i>', desc: '핵심 설명' },
-                professor: { name: '교수', icon: '<i class="fas fa-graduation-cap"></i>', desc: '학습 지원' },
-                designer: { name: '개발자', icon: '<i class="fas fa-code"></i>', desc: '프로그래밍' },
-                datascientist: { name: '영어 선생님', icon: '<i class="fas fa-language"></i>', desc: '비즈니스 영어' },
-                marketing: { name: '명리학자', icon: '<i class="fas fa-magic"></i>', desc: '직장 운세' }
-            };
-            
-            const mentorCards = selectedMentors.map(mentorType => {
-                const mentor = mentorNames[mentorType];
-                return `
-                    <div style="
-                        display: inline-block;
-                        background: linear-gradient(135deg, #667eea, #764ba2);
-                        color: white;
-                        padding: 12px 20px;
-                        border-radius: 20px;
-                        margin: 5px;
-                        font-size: 14px;
-                        position: relative;
-                    ">
-                        <span style="margin-right: 8px;">${mentor.icon}</span>
-                        <strong>${mentor.name}</strong>
-                        <button onclick="deselectMentor('${mentorType}')" style="
-                            background: none;
-                            border: none;
-                            color: white;
-                            margin-left: 10px;
-                            cursor: pointer;
-                            font-size: 16px;
-                            padding: 0;
-                        ">×</button>
-                    </div>
-                `;
-            }).join('');
-            
-            container.innerHTML = mentorCards;
-        }
-
-        // 시작 버튼 활성화/비활성화
-        function updateStartButton() {
-            const btn = document.getElementById('startMentoringBtn');
-            if (!btn) return;
-            
-            // 기존 선택된 멘토 수 + 추천된 페르소나 수 확인
-            const selectedPersonas = document.querySelectorAll('[data-selected-persona]');
-            const totalSelected = selectedMentors.length + selectedPersonas.length;
-            
-            if (totalSelected > 0) {
-                btn.style.opacity = '1';
-                btn.style.pointerEvents = 'auto';
-                btn.disabled = false;
-                btn.innerHTML = `<i class="fas fa-play" style="margin-right: 8px;"></i>멘토 선택 (${totalSelected}개)`;
-            } else {
-                btn.style.opacity = '0.5';
-                btn.style.pointerEvents = 'none';
-                btn.disabled = true;
-                btn.innerHTML = '<i class="fas fa-play" style="margin-right: 8px;"></i>멘토 선택';
-            }
-        }
-
-        // 멘토링 시작
-        function startMentoring() {
-            // 기존 선택된 멘토 수 + 추천된 페르소나 수 확인
-            const selectedPersonas = document.querySelectorAll('[data-selected-persona]');
-            const totalSelected = selectedMentors.length + selectedPersonas.length;
-            
-            if (totalSelected === 0) {
-                showNotification('먼저 멘토를 선택해주세요.', 'error');
-                return;
-            }
-            
-            console.log(`멘토링 시작: 기존 멘토 ${selectedMentors.length}개 + 추천 페르소나 ${selectedPersonas.length}개`);
-            
-            // 상세 프로필 섹션 생성
-            createMentorProfileSection();
-            
-            // 아래로 스크롤
-            setTimeout(() => {
-                const profileSection = document.getElementById('mentorProfileSection');
-                if (profileSection) {
-                    profileSection.scrollIntoView({ behavior: 'smooth', block: 'start' });
-                }
-            }, 100);
-        }
-
-        // 멘토 상세 프로필 섹션 생성
-        function createMentorProfileSection() {
-            // 기존 섹션이 있다면 제거
-            const existing = document.getElementById('mentorProfileSection');
-            if (existing) {
-                existing.remove();
-            }
-            
-            // 멘토 상세 정보 정의
-            const mentorProfiles = {
-                // 기존 6개 멘토 프로필
-                engineer: {
-                    name: '업무 과외 선생님',
-                    title: '실무 전문 멘토',
-                    affiliation: '현업 실무진',
-                    expertise: '업무 효율성 향상, 실무 도구 활용, 문제 해결 방법론 및 프로세스 최적화에 대한 전문적인 지식을 보유하고 있습니다.',
-                    description: '현장에서 바로 써먹을 수 있는 실용적인 스킬과 노하우를 전수합니다. 복잡한 업무를 단순하게 풀어내는 방법을 알려드려요.'
-                },
-                executive: {
-                    name: '일타 강사',
-                    title: '핵심 요약 전문가',
-                    affiliation: '전문 교육 기관',
-                    expertise: '복잡한 개념의 핵심 요약, 전략적 사고 방식, 의사결정 프로세스 및 각 분야별 전문 지식 컨설팅을 제공합니다.',
-                    description: '복잡한 내용을 핵심만 쏙쏙 뽑아 명쾌하게 설명해드립니다. 시간 없는 당신을 위한 효율적 학습을 제공해요.'
-                },
-                professor: {
-                    name: '교수',
-                    title: '학술 연구 전문가',
-                    affiliation: '대학교 교수진',
-                    expertise: '체계적인 교육과정 설계, 학술 연구 방법론, 이론과 실습의 균형잡힌 접근 및 심화 학습 로드맵을 제공합니다.',
-                    description: '학문적 깊이와 체계적인 접근으로 탄탄한 기초부터 고급 이론까지 단계별로 가르쳐드립니다.'
-                },
-                designer: {
-                    name: '개발자',
-                    title: '프로그래밍 실습 멘토',
-                    affiliation: '소프트웨어 개발팀',
-                    expertise: '프로그래밍 언어별 실습, 코드 리뷰 및 최적화, 개발 프로젝트 멘토링 및 기술 문서 활용법을 전문적으로 지도합니다.',
-                    description: '실제 개발 현장의 경험을 바탕으로 체계적인 프로그래밍 스킬을 가르쳐드립니다. 이론보다는 실습 중심의 학습을 제공해요.'
-                },
-                datascientist: {
-                    name: '영어 선생님',
-                    title: '비즈니스 영어 전문가',
-                    affiliation: '어학원',
-                    expertise: '비즈니스 영어 회화, 영문 이메일 작성법, 프레젠테이션 스킬, 영어 면접 대비 및 국제 업무 커뮤니케이션을 전문적으로 지도합니다.',
-                    description: '실무에서 바로 활용할 수 있는 비즈니스 영어를 가르쳐드립니다. 글로벌 비즈니스 환경에서 자신감 있게 소통할 수 있도록 도와드려요.'
-                },
-                marketing: {
-                    name: '명리학자',
-                    title: '직장인 전문 명리학자',
-                    affiliation: '현대철학관',
-                    expertise: '직장 내 인간관계 운세, 상사와 동료 관상 분석, 승진 시기 예측, 이직 운 타이밍, 회사 생활 맞춤 사주풀이 및 오늘의 업무 운세를 제공합니다.',
-                    description: '회사생활이 힘드시나요? 오늘 상사 기분이 어떨지, 동료들과의 관계는 어떻게 풀어갈지 명리학으로 재미있게 알아보세요. 직장 생활의 고민을 운세로 풀어드려요!'
-                },
-                
-                // 새로 추가된 10개 페르소나 프로필
-                architecture: {
-                    name: '건축 전문가',
-                    title: '건축 설계 및 시공 멘토',
-                    affiliation: '건축사사무소',
-                    expertise: '건축 설계, 건축 구조, 건축 환경, BIM 모델링, 인테리어 디자인, 도시건축 계획 및 건축법규에 대한 전문적인 지식을 보유하고 있습니다.',
-                    description: '20년 경력의 건축 전문가로서 실무 경험을 바탕으로 건축 설계부터 시공까지 체계적으로 가르쳐드립니다. 복잡한 건축 개념을 실제 프로젝트 사례로 쉽게 설명해드려요.'
-                },
-                civil_urban: {
-                    name: '토목도시 전문가',
-                    title: '토목공학 및 도시계획 멘토',
-                    affiliation: '도시계획연구소',
-                    expertise: '토목공학, 도시계획, 도시설계, 지반공학, 구조역학, 교통공학 및 지속가능한 도시 발전에 대한 전문적인 지식을 보유하고 있습니다.',
-                    description: '도시 인프라 구축의 실무 경험이 풍부한 전문가입니다. 이론과 실무를 연결하여 현실적인 문제 해결 방안을 제시하며, 미래 도시에 대한 통찰력을 제공합니다.'
-                },
-                transport: {
-                    name: '교통운송 전문가',
-                    title: '교통시스템 및 물류 멘토',
-                    affiliation: '교통연구원',
-                    expertise: '교통시스템 설계, 물류관리, 교통정책, 스마트 모빌리티, 운송경제학 및 미래 교통 기술에 대한 전문적인 지식을 보유하고 있습니다.',
-                    description: '교통 및 운송 시스템의 최신 트렌드와 정책 동향에 밝은 전문가입니다. 데이터 기반 분석과 정책적 관점에서 효율적이고 지속가능한 교통 솔루션을 제안합니다.'
-                },
-                mechanical: {
-                    name: '기계금속 전문가',
-                    title: '기계공학 및 생산 멘토',
-                    affiliation: '제조업체 R&D센터',
-                    expertise: '기계설계, 재료공학, 생산공학, 자동화 시스템, 열역학, 유체역학 및 혁신적인 기계 기술에 대한 전문적인 지식을 보유하고 있습니다.',
-                    description: '제조업 현장에서의 풍부한 실무 경험을 바탕으로 이론과 실제를 연결해서 가르쳐드립니다. 미래 제조업 트렌드와 Industry 4.0에 대한 깊은 통찰력을 제공합니다.'
-                },
-                electrical: {
-                    name: '전기전자 전문가',
-                    title: '전기전자공학 멘토',
-                    affiliation: '전자기업 기술연구소',
-                    expertise: '전기공학, 전자회로, 제어시스템, 전력시스템, 신호처리, 임베디드 시스템 및 최신 전자 기술에 대한 전문적인 지식을 보유하고 있습니다.',
-                    description: '최신 전자 기술 동향과 실무 적용 경험을 바탕으로 복잡한 전기전자 개념을 체계적으로 설명합니다. 이론적 기반과 실용적 접근 방법을 균형있게 제시합니다.'
-                },
-                precision_energy: {
-                    name: '정밀에너지 전문가',
-                    title: '정밀기기 및 에너지 멘토',
-                    affiliation: '에너지기술연구원',
-                    expertise: '정밀기기 설계, 측정공학, 에너지시스템, 신재생에너지, 에너지효율 최적화 및 지속가능한 에너지 솔루션에 대한 전문적인 지식을 보유하고 있습니다.',
-                    description: '정밀 기술과 에너지 시스템의 융합 분야 전문가입니다. 기술적 정확성과 환경적 고려사항을 모두 반영한 실용적인 조언을 제공하며, 미래 에너지 기술을 안내합니다.'
-                },
-                materials: {
-                    name: '소재재료 전문가',
-                    title: '신소재 및 재료과학 멘토',
-                    affiliation: '재료연구소',
-                    expertise: '신소재 개발, 나노기술, 재료과학, 고분자 소재, 세라믹, 금속재료 및 미래 소재 기술에 대한 전문적인 지식을 보유하고 있습니다.',
-                    description: '기초 과학과 산업 응용을 연결하는 소재 분야 전문가입니다. 미래 소재 기술과 산업 트렌드에 대한 깊은 통찰력을 바탕으로 실용적이면서도 혁신적인 접근 방법을 제시합니다.'
-                },
-                computer: {
-                    name: '컴퓨터통신 전문가',
-                    title: 'IT 및 소프트웨어 멘토',
-                    affiliation: 'IT기업 개발팀',
-                    expertise: '소프트웨어공학, 네트워크 시스템, 데이터베이스, 인공지능/머신러닝, 사이버보안, 클라우드 컴퓨팅 및 최신 IT 기술에 대한 전문적인 지식을 보유하고 있습니다.',
-                    description: '최신 기술 트렌드와 산업 동향을 잘 파악하고 있는 IT 전문가입니다. 이론적 배경과 실제 구현 경험을 바탕으로 체계적이고 실용적인 개발 가이드를 제시합니다.'
-                },
-                industrial: {
-                    name: '산업공학 전문가',
-                    title: '생산관리 및 품질경영 멘토',
-                    affiliation: '산업경영컨설팅',
-                    expertise: '산업공학, 품질관리, 생산관리, 공급망관리, 린제조, 6시그마 및 기업 운영 효율성 향상에 대한 전문적인 지식을 보유하고 있습니다.',
-                    description: '기업의 운영 효율성 향상과 경쟁력 강화에 대한 실무 경험이 풍부한 전문가입니다. 데이터 분석과 시스템적 사고를 바탕으로 실질적인 개선 방안을 제안합니다.'
-                },
-                chemical: {
-                    name: '화공 전문가',
-                    title: '화학공학 및 공정 멘토',
-                    affiliation: '화학플랜트',
-                    expertise: '화학공학, 공정설계, 반응공학, 분리공정, 화학플랜트 운영, 안전공학 및 환경 친화적인 공정에 대한 전문적인 지식을 보유하고 있습니다.',
-                    description: '산업 현장에서의 안전과 효율성을 중시하는 화학공학 전문가입니다. 이론과 실무를 균형있게 접근하여 안전하고 효율적인 화학 공정 솔루션을 제시합니다.'
-                }
-            };
-            
-            // 프로필 섹션 생성
-            const profileSection = document.createElement('div');
-            profileSection.id = 'mentorProfileSection';
-            profileSection.style.cssText = `
-                background: white;
-                border-radius: 16px;
-                box-shadow: 0 4px 24px rgba(0,0,0,0.1);
-                padding: 40px;
-                margin: 40px auto;
-                width: 900px;
-                max-width: 95%;
-            `;
-            
-            // 기존 선택된 멘토들과 추천된 페르소나들을 모두 수집
-            const allSelectedMentors = [];
-            
-            // 기존 6개 멘토
-            selectedMentors.forEach(mentorType => {
-                if (mentorProfiles[mentorType]) {
-                    allSelectedMentors.push({
-                        type: 'traditional',
-                        id: mentorType,
-                        profile: mentorProfiles[mentorType]
-                    });
-                }
-            });
-            
-            // 추천된 페르소나
-            const selectedPersonas = document.querySelectorAll('[data-selected-persona]');
-            selectedPersonas.forEach(personaElement => {
-                const personaId = personaElement.getAttribute('data-selected-persona');
-                if (mentorProfiles[personaId]) {
-                    allSelectedMentors.push({
-                        type: 'persona',
-                        id: personaId,
-                        profile: mentorProfiles[personaId]
-                    });
-                }
-            });
-            
-            console.log('생성할 프로필:', allSelectedMentors);
-            
-            // finalSelectedMentors 초기화 (모든 선택된 멘토 포함)
-            finalSelectedMentors = allSelectedMentors.map(mentor => mentor.id);
-            
-            // 선택된 멘토들의 프로필 카드 생성
-            const profileCards = allSelectedMentors.map(mentor => {
-                const profile = mentor.profile;
-                
-                // 텍스트 길이 제한 및 더보기 처리
-                const maxExpertiseLength = 80;
-                const maxDescriptionLength = 120;
-                const shortExpertise = profile.expertise.length > maxExpertiseLength ? 
-                    profile.expertise.substring(0, maxExpertiseLength) + '...' : profile.expertise;
-                const shortDescription = profile.description.length > maxDescriptionLength ? 
-                    profile.description.substring(0, maxDescriptionLength) + '...' : profile.description;
-                return `
-                    <div class="mentor-profile-card" data-mentor="${mentor.id}" style="
-                        background: white;
-                        border: 1px solid #e2e8f0;
-                        border-radius: 12px;
-                        padding: 24px;
-                        transition: all 0.3s ease;
-                        position: relative;
-                        box-shadow: 0 1px 3px rgba(0, 0, 0, 0.1);
-                        height: 520px;
-                        overflow: hidden;
-                        display: flex;
-                        flex-direction: column;
-                    " onmouseover="this.style.boxShadow='0 4px 12px rgba(0,0,0,0.15)'" 
-                       onmouseout="this.style.boxShadow='0 1px 3px rgba(0, 0, 0, 0.1)'">
-                        
-                        <!-- 프로필 헤더 (고정 높이: 100px) -->
-                        <div style="display: flex; align-items: flex-start; margin-bottom: 16px; height: 100px; flex-shrink: 0;">
-                            <div style="
-                                width: 56px;
-                                height: 56px;
-                                background: linear-gradient(135deg, #3b82f6, #1e40af);
-                                border-radius: 8px;
-                                display: flex;
-                                align-items: center;
-                                justify-content: center;
-                                font-size: 18px;
-                                margin-right: 16px;
-                                color: white;
-                                font-weight: 600;
-                            ">${profile.name.charAt(0)}</div>
-                            
-                            <div style="flex: 1; overflow: hidden;">
-                                <h3 style="
-                                    font-size: 18px;
-                                    font-weight: 600;
-                                    color: #1f2937;
-                                    margin: 0 0 4px 0;
-                                    line-height: 1.2;
-                                    display: -webkit-box;
-                                    -webkit-line-clamp: 1;
-                                    -webkit-box-orient: vertical;
-                                    overflow: hidden;
-                                ">${profile.name}</h3>
-                                <p style="
-                                    font-size: 14px;
-                                    font-weight: 500;
-                                    color: #6b7280;
-                                    margin: 0 0 8px 0;
-                                    line-height: 1.2;
-                                    display: -webkit-box;
-                                    -webkit-line-clamp: 1;
-                                    -webkit-box-orient: vertical;
-                                    overflow: hidden;
-                                ">${profile.title}</p>
-                                <div style="
-                                    display: inline-block;
-                                    background: #f3f4f6;
-                                    color: #374151;
-                                    font-size: 12px;
-                                    font-weight: 500;
-                                    padding: 4px 8px;
-                                    border-radius: 6px;
-                                    max-width: 100%;
-                                    overflow: hidden;
-                                    text-overflow: ellipsis;
-                                    white-space: nowrap;
-                                ">${profile.affiliation}</div>
-                            </div>
-                            
-                            <!-- 선택 체크박스 -->
-                            <div style="margin-left: 16px; flex-shrink: 0;">
-                                <input type="checkbox" id="final-select-${mentor.id}" 
-                                       onchange="toggleFinalMentorSelection('${mentor.id}')"
-                                       style="
-                                           width: 18px;
-                                           height: 18px;
-                                           cursor: pointer;
-                                           accent-color: #3b82f6;
-                                       " checked>
-                            </div>
-                        </div>
-                        
-                        <!-- 전문 분야 (고정 높이: 120px) -->
-                        <div style="margin-bottom: 16px; height: 120px; flex-shrink: 0; overflow: hidden;">
-                            <h4 style="
-                                font-size: 13px;
-                                font-weight: 600;
-                                color: #374151;
-                                margin: 0 0 8px 0;
-                            ">My expertise</h4>
-                            <div style="position: relative; height: 100px; overflow: hidden;">
-                                <p id="expertise-${mentor.id}" style="
-                                    font-size: 14px;
-                                    color: #6b7280;
-                                    line-height: 1.4;
-                                    margin: 0;
-                                    ${profile.expertise.length > 80 ? 'display: -webkit-box; -webkit-line-clamp: 4; -webkit-box-orient: vertical; overflow: hidden;' : ''}
-                                ">${profile.expertise.length > 80 ? shortExpertise : profile.expertise}</p>
-                                ${profile.expertise.length > 80 ? `
-                                <button onclick="toggleText('expertise-${mentor.id}', '${profile.expertise.replace(/'/g, "\\'").replace(/"/g, '\\"')}', '${shortExpertise.replace(/'/g, "\\'").replace(/"/g, '\\"')}')" style="
-                                    position: absolute;
-                                    bottom: 0;
-                                    right: 0;
-                                    background: #f3f4f6;
-                                    color: #3b82f6;
-                                    border: none;
-                                    padding: 2px 6px;
-                                    border-radius: 4px;
-                                    font-size: 12px;
-                                    cursor: pointer;
-                                    font-weight: 500;
-                                ">더보기</button>
-                                ` : ''}
-                            </div>
-                        </div>
-                        
-                        <!-- 설명 (고정 높이: 140px) -->
-                        <div style="margin-bottom: 16px; height: 140px; flex-shrink: 0; overflow: hidden;">
-                            <h4 style="
-                                font-size: 13px;
-                                font-weight: 600;
-                                color: #374151;
-                                margin: 0 0 8px 0;
-                            ">About</h4>
-                            <div style="position: relative; height: 120px; overflow: hidden;">
-                                <p id="description-${mentor.id}" style="
-                                    font-size: 14px;
-                                    color: #6b7280;
-                                    line-height: 1.4;
-                                    margin: 0;
-                                    ${profile.description.length > 120 ? 'display: -webkit-box; -webkit-line-clamp: 5; -webkit-box-orient: vertical; overflow: hidden;' : ''}
-                                ">${profile.description.length > 120 ? shortDescription : profile.description}</p>
-                                ${profile.description.length > 120 ? `
-                                <button onclick="toggleText('description-${mentor.id}', '${profile.description.replace(/'/g, "\\'").replace(/"/g, '\\"')}', '${shortDescription.replace(/'/g, "\\'").replace(/"/g, '\\"')}')" style="
-                                    position: absolute;
-                                    bottom: 0;
-                                    right: 0;
-                                    background: #f3f4f6;
-                                    color: #3b82f6;
-                                    border: none;
-                                    padding: 2px 6px;
-                                    border-radius: 4px;
-                                    font-size: 12px;
-                                    cursor: pointer;
-                                    font-weight: 500;
-                                ">더보기</button>
-                                ` : ''}
-                            </div>
-                        </div>
-                        
-                        <!-- 주요 기능 -->
-                        <div>
-                            <h4 style="
-                                font-size: 13px;
-                                font-weight: 600;
-                                color: #374151;
-                                margin: 0 0 12px 0;
-                            ">Key Features (MCP)</h4>
-                            <div style="
-                                background: #f9fafb;
-                                border: 1px solid #e5e7eb;
-                                border-radius: 8px;
-                                padding: 12px;
-                            ">
-                                <div style="
-                                    display: flex;
-                                    align-items: center;
-                                    font-size: 13px;
-                                    color: #374151;
-                                    font-weight: 500;
-                                ">
-                                    <span style="
-                                        width: 8px;
-                                        height: 8px;
-                                        background: #10b981;
-                                        border-radius: 50%;
-                                        margin-right: 8px;
-                                    "></span>
-                                    사내 문서 RAG
-                                </div>
-                            </div>
-                        </div>
-                        
-                    </div>
-                `;
-            }).join('');
-            
-            profileSection.innerHTML = `
-                <div style="text-align: center; margin-bottom: 32px;">
-                    <h2 style="
-                        font-size: 24px;
-                        font-weight: 700;
-                        color: #1e293b;
-                        margin: 0 0 8px 0;
-                    ">선택하신 멘토들을 확인해주세요</h2>
-                    <p style="
-                        font-size: 14px;
-                        color: #64748b;
-                        margin: 0;
-                    ">실제 멘토링을 진행할 멘토를 최종 선택하세요. 각 멘토는 관련 문서를 활용한 RAG 기반 답변을 제공합니다.</p>
-                </div>
-                
-                <div style="
-                    display: grid;
-                    grid-template-columns: repeat(3, 1fr);
-                    gap: 20px;
-                    margin-bottom: 32px;
-                ">
-                    ${profileCards}
-                </div>
-                
-                <div style="text-align: center; margin-top: 32px;">
-                    <button id="finalStartBtn" onclick="startFinalMentoring()" style="
-                        background: linear-gradient(135deg, #667eea, #764ba2);
-                        color: white;
-                        border: none;
-                        padding: 16px 32px;
-                        border-radius: 12px;
-                        font-size: 16px;
-                        font-weight: 600;
-                        cursor: pointer;
-                        transition: transform 0.2s;
-                        box-shadow: 0 4px 12px rgba(102, 126, 234, 0.3);
-                    " onmouseover="this.style.transform='scale(1.05)'" 
-                       onmouseout="this.style.transform='scale(1)'">
-                        <i class="fas fa-comments" style="margin-right: 8px;"></i>
-                        멘토들과 대화 시작
-                    </button>
-                </div>
-            `;
-            
-            // 멘토 콘텐츠 다음에 프로필 섹션 추가
-            const mentorContent = document.getElementById('mentorContent');
-            if (mentorContent && mentorContent.parentNode) {
-                mentorContent.parentNode.insertBefore(profileSection, mentorContent.nextSibling);
-            }
-        }
-
-        // 최종 멘토 선택 토글
-        let finalSelectedMentors = []; // 초기값은 빈 배열, createMentorProfileSection에서 설정됨
-        
-        function toggleFinalMentorSelection(mentorType) {
-            const checkbox = document.getElementById(`final-select-${mentorType}`);
-            if (checkbox.checked) {
-                if (!finalSelectedMentors.includes(mentorType)) {
-                    finalSelectedMentors.push(mentorType);
-                }
-            } else {
-                finalSelectedMentors = finalSelectedMentors.filter(m => m !== mentorType);
-            }
-            
-            updateFinalStartButton();
-        }
-        
-        function toggleText(elementId, fullText, shortText) {
-            const element = document.getElementById(elementId);
-            const button = element.parentElement.querySelector('button');
-            
-            if (element.textContent.includes('...')) {
-                // 현재 축약된 상태 → 전체 텍스트 표시
-                element.textContent = fullText;
-                element.style.display = 'block';
-                element.style.webkitLineClamp = 'unset';
-                element.style.webkitBoxOrient = 'unset';
-                button.textContent = '접기';
-            } else {
-                // 현재 전체 텍스트 → 축약 텍스트 표시
-                element.textContent = shortText;
-                element.style.display = '-webkit-box';
-                element.style.webkitLineClamp = elementId.includes('expertise') ? '4' : '5';
-                element.style.webkitBoxOrient = 'vertical';
-                button.textContent = '더보기';
-            }
-        }
-        
-        function updateFinalStartButton() {
-            const btn = document.getElementById('finalStartBtn');
-            if (!btn) return;
-            
-            if (finalSelectedMentors.length > 0) {
-                btn.style.opacity = '1';
-                btn.style.pointerEvents = 'auto';
-                btn.disabled = false;
-                btn.innerHTML = `
-                    <i class="fas fa-rocket" style="margin-right: 8px;"></i>
-                    ${finalSelectedMentors.length}명의 멘토와 시작하기
-                `;
-            } else {
-                btn.style.opacity = '0.5';
-                btn.style.pointerEvents = 'none';
-                btn.disabled = true;
-                btn.innerHTML = `
-                    <i class="fas fa-comments" style="margin-right: 8px;"></i>
-                    대화할 멘토를 선택해주세요
-                `;
-            }
-        }
-        
-        // 최종 멘토링 시작
-        function startFinalMentoring() {
-            if (finalSelectedMentors.length === 0) return;
-            
-            showNotification(`선택된 ${finalSelectedMentors.length}명의 멘토와 함께 대화를 시작합니다!`, 'success');
-            
-            // 선택된 멘토 정보를 저장
-            StorageManager.mentors.set(finalSelectedMentors);
-            
-            // 상세 프로필 섹션 제거
-            const profileSection = document.getElementById('mentorProfileSection');
-            if (profileSection) {
-                profileSection.remove();
-            }
-            
-            // 기존 대화창이 있으면 제거
-            const existingChat = document.getElementById('mentorChatSection');
-            if (existingChat) {
-                existingChat.remove();
-            }
-            
-            // 대화창 생성
-            createMentorChatSection();
-            
-            // 부드러운 스크롤로 대화창으로 이동
-            setTimeout(() => {
-                const chatSection = document.getElementById('mentorChatSection');
-                if (chatSection) {
-                    chatSection.scrollIntoView({ behavior: 'smooth', block: 'start' });
-                }
-            }, 300);
-        }
-        
-        // 멘토 대화창 생성
-        function createMentorChatSection() {
-            // 멘토 내용 영역 찾기
-            const mentorContent = document.getElementById('mentorContent');
-            if (!mentorContent) return;
-            
-            // 대화창 컨테이너 생성
-            const chatSection = document.createElement('div');
-            chatSection.id = 'mentorChatSection';
-            chatSection.style.cssText = `
-                margin-top: 40px;
-                background: white;
-                border-radius: 16px;
-                box-shadow: 0 4px 24px rgba(0,0,0,0.1);
-                overflow: hidden;
-                border: 1px solid #e5e7eb;
-            `;
-            
-            // 선택된 멘토 정보 가져오기
-            const selectedMentorsList = StorageManager.mentors.get() || [];
-            const mentorNames = selectedMentorsList.map(mentorId => {
-                // 기존 6개 멘토 매핑
-                const mentorNameMap = {
-                    'engineer': '업무 과외 선생님',
-                    'executive': '일타 강사', 
-                    'professor': '교수',
-                    'designer': '개발자',
-                    'datascientist': '영어 선생님',
-                    'marketing': '명리학자',
-                    // 10개 페르소나 매핑
-                    'architecture': '건축 전문가',
-                    'civil_urban': '토목도시 전문가',
-                    'transport': '교통운송 전문가',
-                    'mechanical': '기계금속 전문가',
-                    'electrical': '전기전자 전문가',
-                    'precision_energy': '정밀에너지 전문가',
-                    'materials': '소재재료 전문가',
-                    'computer': '컴퓨터통신 전문가',
-                    'industrial': '산업공학 전문가',
-                    'chemical': '화공 전문가'
-                };
-                return mentorNameMap[mentorId] || mentorId;
-            });
-            
-            chatSection.innerHTML = `
-                <!-- 대화창 헤더 -->
-                <div style="
-                    background: linear-gradient(135deg, #a855f7, #ec4899);
-                    color: white;
-                    padding: 20px 30px;
-                    display: flex;
-                    align-items: center;
-                    justify-content: space-between;
-                ">
-                    <div>
-                        <h3 style="
-                            font-size: 18px;
-                            font-weight: 600;
-                            margin: 0 0 4px 0;
-                        ">멘토와 대화하기</h3>
-                        <p style="
-                            font-size: 14px;
-                            opacity: 0.9;
-                            margin: 0;
-                        ">선택된 멘토: ${mentorNames.join(', ')}</p>
-                    </div>
-                    <button onclick="closeMentorChat()" style="
-                        background: rgba(255,255,255,0.2);
-                        border: none;
-                        color: white;
-                        width: 32px;
-                        height: 32px;
-                        border-radius: 50%;
-                        cursor: pointer;
-                        font-size: 18px;
-                        display: flex;
-                        align-items: center;
-                        justify-content: center;
-                        transition: background 0.2s;
-                    " onmouseover="this.style.background='rgba(255,255,255,0.3)'" 
-                       onmouseout="this.style.background='rgba(255,255,255,0.2)'">×</button>
-                </div>
-                
-                <!-- 대화 메시지 영역 -->
-                <div id="mentorChatMessages" style="
-                    height: 400px;
-                    overflow-y: auto;
-                    padding: 20px 30px;
-                    background: #fafafa;
-                ">
-                    <div style="
-                        background: white;
-                        border-radius: 12px;
-                        padding: 16px;
-                        margin-bottom: 16px;
-                        border-left: 4px solid #a855f7;
-                        box-shadow: 0 2px 8px rgba(0,0,0,0.05);
-                    ">
-                        <div style="
-                            display: flex;
-                            align-items: center;
-                            margin-bottom: 8px;
-                        ">
-                            <div style="
-                                width: 32px;
-                                height: 32px;
-                                background: linear-gradient(135deg, #a855f7, #ec4899);
-                                border-radius: 50%;
-                                display: flex;
-                                align-items: center;
-                                justify-content: center;
-                                color: white;
-                                font-weight: 600;
-                                font-size: 14px;
-                                margin-right: 10px;
-                            ">AI</div>
-                            <span style="
-                                font-weight: 600;
-                                color: #374151;
-                                font-size: 14px;
-                            ">멘토팀</span>
-                        </div>
-                        <p style="
-                            color: #6b7280;
-                            line-height: 1.5;
-                            margin: 0;
-                            font-size: 14px;
-                        ">안녕하세요! 선택해주신 ${selectedMentorsList.length}명의 멘토가 함께 도움을 드리겠습니다.<br>
-                        무엇이든 궁금한 점이나 학습하고 싶은 내용을 자유롭게 질문해주세요!</p>
-                    </div>
-                </div>
-                
-                <!-- 입력 영역 -->
-                <div style="
-                    padding: 20px 30px;
-                    background: white;
-                    border-top: 1px solid #e5e7eb;
-                ">
-                    <div style="
-                        display: flex;
-                        align-items: flex-end;
-                        gap: 12px;
-                        background: #f9fafb;
-                        border: 2px solid #e5e7eb;
-                        border-radius: 12px;
-                        padding: 12px;
-                        transition: all 0.2s ease;
-                    " id="mentorChatInputWrapper">
-                        <textarea 
-                            id="mentorChatInput"
-                            placeholder="멘토에게 질문하거나 학습하고 싶은 내용을 입력하세요..."
-                            style="
-                                flex: 1;
-                                border: none;
-                                background: transparent;
-                                resize: none;
-                                font-size: 14px;
-                                line-height: 1.4;
-                                outline: none;
-                                min-height: 20px;
-                                max-height: 100px;
-                                font-family: inherit;
-                            "
-                            onkeydown="handleMentorChatKeyDown(event)"
-                            oninput="autoResizeMentorChatInput(this)"></textarea>
-                        <button 
-                            id="mentorSendButton"
-                            onclick="sendMentorMessage()"
-                            style="
-                                width: 36px;
-                                height: 36px;
-                                background: linear-gradient(135deg, #a855f7, #ec4899);
-                                color: white;
-                                border: none;
-                                border-radius: 8px;
-                                cursor: pointer;
-                                display: flex;
-                                align-items: center;
-                                justify-content: center;
-                                transition: all 0.2s ease;
-                                flex-shrink: 0;
-                            "
-                            onmouseover="this.style.transform='scale(1.05)'"
-                            onmouseout="this.style.transform='scale(1)'">
-                            <i class="fas fa-paper-plane" style="font-size: 14px;"></i>
-                        </button>
-                    </div>
-                </div>
-            `;
-            
-            // 멘토 내용 영역에 추가
-            mentorContent.appendChild(chatSection);
-            
-            // 입력창 포커스
-            setTimeout(() => {
-                const input = document.getElementById('mentorChatInput');
-                if (input) input.focus();
-            }, 100);
-        }
-        
-        // 멘토 대화창 닫기
-        function closeMentorChat() {
-            const chatSection = document.getElementById('mentorChatSection');
-            if (chatSection) {
-                chatSection.remove();
-                
-                // 멘토 선택 상태 초기화
-                selectedMentors = [];
-                finalSelectedMentors = [];
-                StorageManager.mentors.clear();
-                
-                // 선택된 멘토 영역 초기화
-                const selectedMentorsContainer = document.getElementById('selectedMentors');
-                if (selectedMentorsContainer) {
-                    selectedMentorsContainer.innerHTML = '<div style="color: #6b7280; font-size: 14px;">선택된 멘토들이 여기에 표시됩니다</div>';
-                }
-                
-                // 멘토 카드들 선택 상태 제거
-                const mentorCards = document.querySelectorAll('.mentor-card');
-                mentorCards.forEach(card => {
-                    card.style.borderColor = '#e5e7eb';
-                    card.style.background = 'white';
-                });
-                
-                // 추천된 페르소나들도 제거
-                const selectedPersonas = document.querySelectorAll('[data-selected-persona]');
-                selectedPersonas.forEach(persona => persona.remove());
-                
-                // 시작 버튼 비활성화
-                updateStartButton();
-            }
-        }
-        
-        // 멘토 채팅 키보드 이벤트 처리
-        function handleMentorChatKeyDown(event) {
-            if (event.key === 'Enter' && !event.shiftKey) {
-                event.preventDefault();
-                sendMentorMessage();
-            }
-        }
-        
-        // 멘토 채팅 입력창 자동 크기 조절
-        function autoResizeMentorChatInput(textarea) {
-            textarea.style.height = 'auto';
-            textarea.style.height = Math.min(textarea.scrollHeight, 100) + 'px';
-            
-            // 입력 영역 포커스 스타일
-            const wrapper = document.getElementById('mentorChatInputWrapper');
-            if (wrapper) {
-                if (textarea.value.trim()) {
-                    wrapper.style.borderColor = '#a855f7';
-                    wrapper.style.boxShadow = '0 0 0 3px rgba(168, 85, 247, 0.1)';
-                } else {
-                    wrapper.style.borderColor = '#e5e7eb';
-                    wrapper.style.boxShadow = 'none';
-                }
-            }
-        }
-        
-        // 멘토에게 메시지 전송 - 각 멘토별로 개별 응답
-        async function sendMentorMessage() {
-            const input = document.getElementById('mentorChatInput');
-            const message = input.value.trim();
-            
-            if (!message) return;
-            
-            // 입력창 비우기 및 크기 초기화
-            input.value = '';
-            autoResizeMentorChatInput(input);
-            
-            // 전송 버튼 비활성화
-            const sendButton = document.getElementById('mentorSendButton');
-            sendButton.disabled = true;
-            sendButton.style.opacity = '0.5';
-            
-            // 사용자 메시지 추가
-            addMentorChatMessage('user', message);
-            
-            try {
-                // 선택된 멘토들 정보 가져오기
-                const selectedMentorsList = StorageManager.mentors.get() || [];
-                const sessionId = getCookieValue('session_id') || 'default';
-                
-                if (selectedMentorsList.length === 0) {
-                    throw new Error('선택된 멘토가 없습니다.');
-                }
-                
-                // 각 멘토별로 개별 응답 처리
-                const mentorPromises = selectedMentorsList.map(async (mentorId) => {
-                    try {
-                        // 멘토별 세션 ID 생성 (각 멘토마다 별도 세션 관리)
-                        const mentorSessionId = `${sessionId}_${mentorId}`;
-                        
-                        // 먼저 해당 멘토로 페르소나를 선택해야 함
-                        console.log(`🔄 멘토 ${mentorId} 페르소나 선택 중...`);
-                        const selectionResult = await selectPersonaForMentor(mentorId, mentorSessionId);
-                        console.log(`✅ 멘토 ${mentorId} 페르소나 선택 완료:`, selectionResult);
-                        
-                        // expert_mentoring 툴 호출
-                        console.log(`🔄 멘토 ${mentorId} 멘토링 응답 생성 중...`);
-                        const response = await callExpertMentoring(message, mentorSessionId);
-                        console.log(`✅ 멘토 ${mentorId} 응답 완료`);
-                        
-                        return {
-                            mentorId: mentorId,
-                            mentorName: getMentorName(mentorId),
-                            response: response,
-                            success: true
-                        };
-                    } catch (error) {
-                        console.error(`❌ 멘토 ${mentorId} 응답 오류:`, error);
-                        
-                        // 더 상세한 에러 정보 제공
-                        let errorMessage = `죄송합니다. ${getMentorName(mentorId)}의 응답을 생성하는 중 오류가 발생했습니다.`;
-                        
-                        if (error.message && error.message.includes('멘토링 모드가 활성화되지 않았습니다')) {
-                            errorMessage += '\\n페르소나 설정에 문제가 있었습니다. 잠시 후 다시 시도해주세요.';
-                        } else if (error.message) {
-                            errorMessage += `\\n오류 내용: ${error.message}`;
-                        }
-                        
-                        return {
-                            mentorId: mentorId,
-                            mentorName: getMentorName(mentorId),
-                            response: errorMessage,
-                            success: false
-                        };
-                    }
-                });
-                
-                // 모든 멘토 응답을 병렬 처리
-                const mentorResponses = await Promise.all(mentorPromises);
-                
-                // 각 멘토별로 개별 메시지로 표시
-                mentorResponses.forEach(mentorResponse => {
-                    addMentorChatMessage('mentor', mentorResponse.response, mentorResponse.mentorName, mentorResponse.mentorId);
-                });
-                
-            } catch (error) {
-                console.error('멘토 메시지 전송 오류:', error);
-                addMentorChatMessage('ai', '죄송합니다. 멘토 응답을 가져오는 중 오류가 발생했습니다. 잠시 후 다시 시도해주세요.');
-            }
-            
-            // 전송 버튼 다시 활성화
-            sendButton.disabled = false;
-            sendButton.style.opacity = '1';
-            
-            // 입력창에 포커스
-            input.focus();
-        }
-        
-        // 멘토 채팅에 메시지 추가 - 개별 멘토 지원
-        function addMentorChatMessage(type, content, mentorName = null, mentorId = null) {
-            const messagesContainer = document.getElementById('mentorChatMessages');
-            if (!messagesContainer) return null;
-            
-            const messageId = 'mentor-msg-' + Date.now() + Math.random();
-            const messageDiv = document.createElement('div');
-            
-            if (type === 'user') {
-                messageDiv.innerHTML = `
-                    <div style="
-                        background: white;
-                        border-radius: 12px;
-                        padding: 16px;
-                        margin-bottom: 16px;
-                        border-left: 4px solid #3b82f6;
-                        box-shadow: 0 2px 8px rgba(0,0,0,0.05);
-                        margin-left: 40px;
-                    ">
-                        <div style="
-                            display: flex;
-                            align-items: center;
-                            margin-bottom: 8px;
-                        ">
-                            <div style="
-                                width: 32px;
-                                height: 32px;
-                                background: #e5e7eb;
-                                border-radius: 50%;
-                                display: flex;
-                                align-items: center;
-                                justify-content: center;
-                                color: #6b7280;
-                                font-weight: 600;
-                                font-size: 14px;
-                                margin-right: 10px;
-                            ">U</div>
-                            <span style="
-                                font-weight: 600;
-                                color: #374151;
-                                font-size: 14px;
-                            ">나</span>
-                        </div>
-                        <p style="
-                            color: #374151;
-                            line-height: 1.5;
-                            margin: 0;
-                            font-size: 14px;
-                        ">${content}</p>
-                    </div>
-                `;
-            } else if (type === 'mentor') {
-                // 개별 멘토 응답
-                const mentorColor = getMentorColor(mentorId);
-                const mentorInitial = mentorName ? mentorName.charAt(0) : 'M';
-                
-                messageDiv.innerHTML = `
-                    <div style="
-                        background: white;
-                        border-radius: 12px;
-                        padding: 16px;
-                        margin-bottom: 16px;
-                        border-left: 4px solid ${mentorColor};
-                        box-shadow: 0 2px 8px rgba(0,0,0,0.05);
-                    ">
-                        <div style="
-                            display: flex;
-                            align-items: center;
-                            margin-bottom: 8px;
-                        ">
-                            <div style="
-                                width: 32px;
-                                height: 32px;
-                                background: ${mentorColor};
-                                border-radius: 50%;
-                                display: flex;
-                                align-items: center;
-                                justify-content: center;
-                                color: white;
-                                font-weight: 600;
-                                font-size: 14px;
-                                margin-right: 10px;
-                            ">${mentorInitial}</div>
-                            <span style="
-                                font-weight: 600;
-                                color: #374151;
-                                font-size: 14px;
-                            ">${mentorName || '멘토'}</span>
-                        </div>
-                        <div style="
-                            color: #6b7280;
-                            line-height: 1.5;
-                            margin: 0;
-                            font-size: 14px;
-                        ">${content}</div>
-                    </div>
-                `;
-            } else {
-                // 일반 AI 응답 (에러 메시지 등)
-                messageDiv.innerHTML = `
-                    <div style="
-                        background: white;
-                        border-radius: 12px;
-                        padding: 16px;
-                        margin-bottom: 16px;
-                        border-left: 4px solid #a855f7;
-                        box-shadow: 0 2px 8px rgba(0,0,0,0.05);
-                    ">
-                        <div style="
-                            display: flex;
-                            align-items: center;
-                            margin-bottom: 8px;
-                        ">
-                            <div style="
-                                width: 32px;
-                                height: 32px;
-                                background: linear-gradient(135deg, #a855f7, #ec4899);
-                                border-radius: 50%;
-                                display: flex;
-                                align-items: center;
-                                justify-content: center;
-                                color: white;
-                                font-weight: 600;
-                                font-size: 14px;
-                                margin-right: 10px;
-                            ">AI</div>
-                            <span style="
-                                font-weight: 600;
-                                color: #374151;
-                                font-size: 14px;
-                            ">시스템</span>
-                        </div>
-                        <div id="${messageId}" style="
-                            color: #6b7280;
-                            line-height: 1.5;
-                            margin: 0;
-                            font-size: 14px;
-                        ">${content || '<span style="opacity: 0.6;">응답을 생성하고 있습니다...</span>'}</div>
-                    </div>
-                `;
-            }
-            
-            messagesContainer.appendChild(messageDiv);
-            messagesContainer.scrollTop = messagesContainer.scrollHeight;
-            
-            return messageId;
-        }
-        
-        // 멘토 채팅 메시지 업데이트
-        function updateMentorChatMessage(messageId, content) {
-            const messageElement = document.getElementById(messageId);
-            if (messageElement) {
-                messageElement.innerHTML = content;
-                const messagesContainer = document.getElementById('mentorChatMessages');
-                if (messagesContainer) {
-                    messagesContainer.scrollTop = messagesContainer.scrollHeight;
-                }
-            }
-        }
-        
-        // 쿠키 값 가져오기 유틸리티
-        function getCookieValue(name) {
-            const value = "; " + document.cookie;
-            const parts = value.split("; " + name + "=");
-            if (parts.length === 2) return parts.pop().split(";").shift();
-            return null;
-        }
-        
-        // 멘토 이름 가져오기
-        function getMentorName(mentorId) {
-            const mentorNameMap = {
-                'engineer': '업무 과외 선생님',
-                'executive': '일타 강사', 
-                'professor': '교수',
-                'designer': '개발자',
-                'datascientist': '영어 선생님',
-                'marketing': '명리학자',
-                // 10개 페르소나 매핑
-                'architecture': '건축 전문가',
-                'civil_urban': '토목도시 전문가',
-                'transport': '교통운송 전문가',
-                'mechanical': '기계금속 전문가',
-                'electrical': '전기전자 전문가',
-                'precision_energy': '정밀에너지 전문가',
-                'materials': '소재재료 전문가',
-                'computer': '컴퓨터통신 전문가',
-                'industrial': '산업공학 전문가',
-                'chemical': '화공 전문가'
-            };
-            return mentorNameMap[mentorId] || mentorId;
-        }
-        
-        // 멘토별 색상 가져오기
-        function getMentorColor(mentorId) {
-            const mentorColorMap = {
-                'engineer': '#10b981', // green
-                'executive': '#f59e0b', // amber
-                'professor': '#3b82f6', // blue
-                'designer': '#8b5cf6', // purple
-                'datascientist': '#06b6d4', // cyan
-                'marketing': '#f97316', // orange
-                // 10개 페르소나 색상
-                'architecture': '#ef4444', // red
-                'civil_urban': '#84cc16', // lime
-                'transport': '#0ea5e9', // sky
-                'mechanical': '#6366f1', // indigo
-                'electrical': '#8b5cf6', // violet
-                'precision_energy': '#d946ef', // fuchsia
-                'materials': '#ec4899', // pink
-                'computer': '#14b8a6', // teal
-                'industrial': '#f97316', // orange
-                'chemical': '#a855f7'  // purple
-            };
-            return mentorColorMap[mentorId] || '#a855f7';
-        }
-        
-        // 페르소나 선택 API 호출
-        async function selectPersonaForMentor(mentorId, sessionId) {
-            try {
-                console.log(`📋 페르소나 선택 요청: ${mentorId} for session ${sessionId}`);
-                
-                const response = await fetch('/api/mentor_chat/select_persona', {
-                    method: 'POST',
-                    headers: {
-                        'Content-Type': 'application/json',
-                    },
-                    body: JSON.stringify({
-                        persona_id: mentorId,
-                        session_id: sessionId
-                    })
-                });
-                
-                if (!response.ok) {
-                    const errorText = await response.text();
-                    console.error(`페르소나 선택 HTTP 오류: ${response.status}`, errorText);
-                    throw new Error(`페르소나 선택 실패: ${response.status} - ${errorText}`);
-                }
-                
-                const result = await response.json();
-                console.log(`✅ 페르소나 선택 응답:`, result);
-                
-                if (result.error) {
-                    throw new Error(result.error);
-                }
-                
-                // 세션이 설정될 시간을 줌
-                await new Promise(resolve => setTimeout(resolve, 100));
-                
-                return result;
-            } catch (error) {
-                console.error('페르소나 선택 오류:', error);
-                throw error;
-            }
-        }
-        
-        // expert_mentoring 툴 호출
-        async function callExpertMentoring(message, sessionId) {
-            try {
-                console.log(`🧠 멘토링 요청: session ${sessionId}, message: ${message.substring(0, 50)}...`);
-                
-                const response = await fetch('/api/mentor_chat/expert_mentoring', {
-                    method: 'POST',
-                    headers: {
-                        'Content-Type': 'application/json',
-                    },
-                    body: JSON.stringify({
-                        message: message,
-                        session_id: sessionId
-                    })
-                });
-                
-                if (!response.ok) {
-                    const errorText = await response.text();
-                    console.error(`멘토링 HTTP 오류: ${response.status}`, errorText);
-                    throw new Error(`멘토링 호출 실패: ${response.status} - ${errorText}`);
-                }
-                
-                const result = await response.json();
-                console.log(`✅ 멘토링 응답:`, result);
-                
-                if (result.error) {
-                    throw new Error(result.error);
-                }
-                
-                return result.response || result.message || '응답을 가져올 수 없습니다.';
-            } catch (error) {
-                console.error('멘토링 호출 오류:', error);
-                throw error;
-            }
-        }
-
-        // 대화 초기화
-        async function clearChat() {
-            try {
-                const response = await fetch('/clear-chat', {
-                    method: 'POST',
-                    headers: {
-                        'Content-Type': 'application/json',
-                    },
-                    credentials: 'include' // 쿠키 포함
-                });
-                
-                const data = await response.json();
-                
-                if (response.ok) {
-                    // 채팅 메시지 화면 초기화
-                    const chatMessages = document.getElementById('chatMessages');
-                    // 현재 모드에 따라 초기 메시지 설정
-                    const activeTab = document.querySelector('.nav-link.active').dataset.page;
-                    const initialMsg = activeTab === 'profile' 
-                        ? '안녕하세요! 사내 지식이 풍부한 전문분야별 AI 멘토들이 여러분의 질문에 답변해드립니다. 궁금한 분야나 주제를 말씀해주시면, 해당 영역의 멘토들이 각자의 전문성을 살려 도움을 드리겠습니다.'
-                        : '안녕하세요! LearningMate의 학습 멘토입니다. 어떤 주제에 대해 배우고 싶으신지 알려주세요. 맞춤형 학습 계획을 함께 만들어보겠습니다.';
-                    
-                    chatMessages.innerHTML = `
-                        <div class="message ai-message">
-                            <div class="message-avatar ai-avatar-small">AI</div>
-                            <div class="message-content" id="initialMessage">
-                                ${initialMsg}
-                            </div>
-                        </div>
-                    `;
-                    
-                    // 프로필과 커리큘럼 데이터 초기화
-                    updateLearningProfile('', '', '');
-                    StorageManager.profile.clear();
-                    StorageManager.curriculum.clear();
-                    StorageManager.curriculum.progress.clear();
-                    // 생성 상태 초기화
-                    isGeneratingCurriculum = false;
-                    
-                    // 커리큘럼 페이지가 활성화되어 있다면 새로고침
-                    const curriculumContent = document.getElementById('curriculumContent');
-                    if (curriculumContent && curriculumContent.style.display === 'block') {
-                        showCurriculumContent(curriculumContent);
-                    }
-                    
-                    showNotification('대화가 초기화되었습니다');
-                } else {
-                    showNotification('대화 초기화에 실패했습니다', 'error');
-                }
-            } catch (error) {
-                showNotification(`오류: ${error.message}`, 'error');
-            }
-        }
-    </script>
->>>>>>> 26a989ac
 </body>
 </html>